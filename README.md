--- conflicted
+++ resolved
@@ -66,14 +66,9 @@
 for the dynamic issuer, just start it with:
 
 ```bash
-<<<<<<< HEAD
 go run github.com/zitadel/oidc/v4/example/server/dynamic
 ``` 
-=======
-go run github.com/zitadel/oidc/v3/example/server/dynamic
-```
-
->>>>>>> 0fb4397c
+
 the oidc web client above will still work, but if you add `oidc.local` (pointing to 127.0.0.1) in your hosts file you can also start it with:
 
 ```bash
