--- conflicted
+++ resolved
@@ -30,19 +30,11 @@
     /oidc              definitions shared by clients and server
 
 /example
-<<<<<<< HEAD
     /client/api        example of an api / resource server implementation using token introspection
     /client/app        web app / RP demonstrating authorization code flow using various authentication methods (code, PKCE, JWT profile)
     /client/github     example of the extended OAuth2 library, providing an HTTP client with a reuse token source
     /client/service    demonstration of JWT Profile Authorization Grant
-    /server            example of an OpenID Provider implementation including some very basic login UI
-=======
-    /api        example of an api / resource server implementation using token introspection
-    /app        web app / RP demonstrating authorization code flow using various authentication methods (code, PKCE, JWT profile)
-    /github     example of the extended OAuth2 library, providing an HTTP client with a reuse token source
-    /service    demonstration of JWT Profile Authorization Grant
-    /server     examples of an OpenID Provider implementations (including dynamic) with some very basic login UI
->>>>>>> 3e6ea034
+    /server            examples of an OpenID Provider implementations (including dynamic) with some very basic login UI
 </pre>
 
 ## How To Use It
@@ -52,15 +44,9 @@
 ```bash
 # start oidc op server
 # oidc discovery http://localhost:9998/.well-known/openid-configuration
-<<<<<<< HEAD
-go run github.com/zitadel/oidc/example/server
+go run github.com/zitadel/oidc/v2/example/server
 # start oidc web client (in a new terminal)
 CLIENT_ID=web CLIENT_SECRET=secret ISSUER=http://localhost:9998 SCOPES="openid profile" PORT=9999 go run github.com/zitadel/oidc/example/client/app
-=======
-go run github.com/caos/oidc/example/server/op
-# start oidc web client
-CLIENT_ID=web CLIENT_SECRET=secret ISSUER=http://localhost:9998/ SCOPES="openid profile" PORT=9999 go run github.com/caos/oidc/example/client/app
->>>>>>> 3e6ea034
 ```
 
 - open http://localhost:9999/login in your browser
@@ -70,11 +56,11 @@
 
 for the dynamic issuer, just start it with:
 ```bash
-go run github.com/caos/oidc/example/server/dynamic
+go run github.com/zitadel/oidc/v2/example/server/dynamic
 ``` 
 the oidc web client above will still work, but if you add `oidc.local` (pointing to 127.0.0.1) in your hosts file you can also start it with:
 ```bash
-CLIENT_ID=web CLIENT_SECRET=secret ISSUER=http://oidc.local:9998/ SCOPES="openid profile" PORT=9999 go run github.com/caos/oidc/example/client/app
+CLIENT_ID=web CLIENT_SECRET=secret ISSUER=http://oidc.local:9998/ SCOPES="openid profile" PORT=9999 go run github.com/zitadel/oidc/v2/example/client/app
 ```
 
 > Note: Usernames are suffixed with the hostname (`test-user@localhost` or `test-user@oidc.local`)
