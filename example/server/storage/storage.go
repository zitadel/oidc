--- conflicted
+++ resolved
@@ -615,20 +615,14 @@
 	}
 	// deletes the refresh token
 	delete(s.refreshTokens, currentRefreshToken)
-<<<<<<< HEAD
-	for _, token := range s.tokens {
-		if token.RefreshTokenID == currentRefreshToken {
-			delete(s.tokens, token.ID)
-			break
-		}
-	}
-	if refreshToken.Expiration.Before(time.Now()) {
-		return "", "", fmt.Errorf("expired refresh token")
-	}
-=======
+
 	// delete the access token which was issued based on this refresh token
 	delete(s.tokens, refreshToken.AccessToken)
->>>>>>> c03a8c59
+
+  if refreshToken.Expiration.Before(time.Now()) {
+		return "", "", fmt.Errorf("expired refresh token")
+	}
+
 	// creates a new refresh token based on the current one
 	token := uuid.NewString()
 	refreshToken.Token = token
