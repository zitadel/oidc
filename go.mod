module github.com/zitadel/oidc/v3

go 1.21

require (
	github.com/bmatcuk/doublestar/v4 v4.7.1
	github.com/go-chi/chi/v5 v5.2.0
	github.com/go-jose/go-jose/v4 v4.0.4
	github.com/golang/mock v1.6.0
	github.com/google/go-github/v31 v31.0.0
	github.com/google/uuid v1.6.0
	github.com/gorilla/securecookie v1.1.2
	github.com/jeremija/gosubmit v0.2.8
	github.com/muhlemmer/gu v0.3.1
	github.com/muhlemmer/httpforwarded v0.1.0
	github.com/rs/cors v1.11.1
	github.com/sirupsen/logrus v1.9.3
	github.com/stretchr/testify v1.10.0
	github.com/zitadel/logging v0.6.1
	github.com/zitadel/schema v1.3.0
	go.opentelemetry.io/otel v1.29.0
	golang.org/x/oauth2 v0.24.0
	golang.org/x/text v0.21.0
)

require (
	github.com/davecgh/go-spew v1.1.1 // indirect
	github.com/go-logr/logr v1.4.2 // indirect
	github.com/go-logr/stdr v1.2.2 // indirect
	github.com/google/go-querystring v1.1.0 // indirect
	github.com/pmezard/go-difflib v1.0.0 // indirect
	go.opentelemetry.io/otel/metric v1.29.0 // indirect
	go.opentelemetry.io/otel/trace v1.29.0 // indirect
	golang.org/x/crypto v0.31.0 // indirect
<<<<<<< HEAD
	golang.org/x/net v0.33.0 // indirect
=======
	golang.org/x/net v0.26.0 // indirect
>>>>>>> 6c90652d
	golang.org/x/sys v0.28.0 // indirect
	gopkg.in/yaml.v3 v3.0.1 // indirect
)<|MERGE_RESOLUTION|>--- conflicted
+++ resolved
@@ -32,11 +32,7 @@
 	go.opentelemetry.io/otel/metric v1.29.0 // indirect
 	go.opentelemetry.io/otel/trace v1.29.0 // indirect
 	golang.org/x/crypto v0.31.0 // indirect
-<<<<<<< HEAD
 	golang.org/x/net v0.33.0 // indirect
-=======
-	golang.org/x/net v0.26.0 // indirect
->>>>>>> 6c90652d
 	golang.org/x/sys v0.28.0 // indirect
 	gopkg.in/yaml.v3 v3.0.1 // indirect
 )