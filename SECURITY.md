--- conflicted
+++ resolved
@@ -12,43 +12,9 @@
 | <2.11    | :x:                |             | not maintained                       |
 | 2.11.x   | :lock: :warning:   | [2.11.x][1] | security only, [community effort][2] |
 | 3.x.x    | :heavy_check_mark: | [main][3]   | supported                            |
-| 4.0.0-xx | :white_check_mark: | [next][4]   | [development branch]                |
+| 4.0.0-xx | :white_check_mark: | [next][4]   | [development branch]                 |
 
 [1]: https://github.com/zitadel/oidc/tree/2.11.x
 [2]: https://github.com/zitadel/oidc/discussions/458
 [3]: https://github.com/zitadel/oidc/tree/main
-[4]: https://github.com/zitadel/oidc/tree/next
-<<<<<<< HEAD
-
-## Reporting a vulnerability
-
-To file a incident, please disclose by email to security@zitadel.com with the security details.
-
-At the moment GPG encryption is no yet supported, however you may sign your message at will.
-
-### When should I report a vulnerability
-
-* You think you discovered a ...
-  * ... potential security vulnerability in the SDK
-  * ... vulnerability in another project that this SDK bases on
-* For projects with their own vulnerability reporting and disclosure process, please report it directly there
-
-### When should I NOT report a vulnerability
-
-* You need help applying security related updates
-* Your issue is not security related
-
-## Security Vulnerability Response
-
-TBD
-
-## Public Disclosure
-
-All accepted and mitigated vulnerabilities will be published on the [Github Security Page](https://github.com/zitadel/oidc/security/advisories)
-
-### Timing
-
-We think it is crucial to publish advisories `ASAP` as mitigations are ready. But due to the unknown nature of the disclosures the time frame can range from 7 to 90 days.
-=======
-[5]: https://github.com/zitadel/oidc/milestone/2
->>>>>>> 9c069630
+[4]: https://github.com/zitadel/oidc/tree/next