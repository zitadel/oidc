--- conflicted
+++ resolved
@@ -3,11 +3,7 @@
 import (
 	"crypto/sha256"
 
-<<<<<<< HEAD
-	"github.com/zitadel/oidc/pkg/crypto"
-=======
 	"github.com/zitadel/oidc/v2/pkg/crypto"
->>>>>>> 3e6ea034
 )
 
 const (
