--- conflicted
+++ resolved
@@ -12,11 +12,7 @@
 
 	"gopkg.in/square/go-jose.v2"
 
-<<<<<<< HEAD
-	str "github.com/zitadel/oidc/pkg/strings"
-=======
 	str "github.com/zitadel/oidc/v2/pkg/strings"
->>>>>>> 3e6ea034
 )
 
 type Claims interface {
