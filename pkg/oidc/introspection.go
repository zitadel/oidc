--- conflicted
+++ resolved
@@ -114,13 +114,8 @@
 	return i.Email
 }
 
-<<<<<<< HEAD
 func (i *introspectionResponse) IsEmailVerified() bool {
-	return i.EmailVerified
-=======
-func (u *introspectionResponse) IsEmailVerified() bool {
-	return bool(u.EmailVerified)
->>>>>>> 763d3334
+	return bool(i.EmailVerified)
 }
 
 func (i *introspectionResponse) GetPhoneNumber() string {
@@ -203,15 +198,9 @@
 	i.PreferredUsername = name
 }
 
-<<<<<<< HEAD
 func (i *introspectionResponse) SetEmail(email string, verified bool) {
 	i.Email = email
-	i.EmailVerified = verified
-=======
-func (u *introspectionResponse) SetEmail(email string, verified bool) {
-	u.Email = email
-	u.EmailVerified = boolString(verified)
->>>>>>> 763d3334
+	i.EmailVerified = boolString(verified)
 }
 
 func (i *introspectionResponse) SetPhone(phone string, verified bool) {
