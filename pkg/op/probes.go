package op

import (
	"context"
	"errors"
	"net/http"

<<<<<<< HEAD
	httphelper "github.com/zitadel/oidc/pkg/http"
=======
	httphelper "github.com/zitadel/oidc/v2/pkg/http"
>>>>>>> 3e6ea034
)

type ProbesFn func(context.Context) error

func healthHandler(w http.ResponseWriter, r *http.Request) {
	ok(w)
}

func readyHandler(probes []ProbesFn) func(w http.ResponseWriter, r *http.Request) {
	return func(w http.ResponseWriter, r *http.Request) {
		Readiness(w, r, probes...)
	}
}

func Readiness(w http.ResponseWriter, r *http.Request, probes ...ProbesFn) {
	ctx := r.Context()
	for _, probe := range probes {
		if err := probe(ctx); err != nil {
			http.Error(w, "not ready", http.StatusInternalServerError)
			return
		}
	}
	ok(w)
}

<<<<<<< HEAD
func ReadySigner(s Signer) ProbesFn {
	return func(ctx context.Context) error {
		if s == nil {
			return errors.New("no signer")
		}
		return s.Health(ctx)
	}
}

=======
>>>>>>> 3e6ea034
func ReadyStorage(s Storage) ProbesFn {
	return func(ctx context.Context) error {
		if s == nil {
			return errors.New("no storage")
		}
		return s.Health(ctx)
	}
}

func ok(w http.ResponseWriter) {
	httphelper.MarshalJSON(w, status{"ok"})
}

type status struct {
	Status string `json:"status,omitempty"`
}<|MERGE_RESOLUTION|>--- conflicted
+++ resolved
@@ -5,11 +5,7 @@
 	"errors"
 	"net/http"
 
-<<<<<<< HEAD
-	httphelper "github.com/zitadel/oidc/pkg/http"
-=======
 	httphelper "github.com/zitadel/oidc/v2/pkg/http"
->>>>>>> 3e6ea034
 )
 
 type ProbesFn func(context.Context) error
@@ -35,18 +31,6 @@
 	ok(w)
 }
 
-<<<<<<< HEAD
-func ReadySigner(s Signer) ProbesFn {
-	return func(ctx context.Context) error {
-		if s == nil {
-			return errors.New("no signer")
-		}
-		return s.Health(ctx)
-	}
-}
-
-=======
->>>>>>> 3e6ea034
 func ReadyStorage(s Storage) ProbesFn {
 	return func(ctx context.Context) error {
 		if s == nil {
