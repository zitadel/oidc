package op

import (
	"bytes"
	"context"
	_ "embed"
	"errors"
	"fmt"
<<<<<<< HEAD
	"html/template"
=======
	"log/slog"
>>>>>>> 972b8981
	"net"
	"net/http"
	"net/url"
	"strings"
	"time"

	"github.com/bmatcuk/doublestar/v4"
	httphelper "github.com/zitadel/oidc/v3/pkg/http"
	"github.com/zitadel/oidc/v3/pkg/oidc"
	str "github.com/zitadel/oidc/v3/pkg/strings"
)

type AuthRequest interface {
	GetID() string
	GetACR() string
	GetAMR() []string
	GetAudience() []string
	GetAuthTime() time.Time
	GetClientID() string
	GetCodeChallenge() *oidc.CodeChallenge
	GetNonce() string
	GetRedirectURI() string
	GetResponseType() oidc.ResponseType
	GetResponseMode() oidc.ResponseMode
	GetScopes() []string
	GetState() string
	GetSubject() string
	Done() bool
}

type Authorizer interface {
	Storage() Storage
	Decoder() httphelper.Decoder
	Encoder() httphelper.Encoder
	IDTokenHintVerifier(context.Context) *IDTokenHintVerifier
	Crypto() Crypto
	RequestObjectSupported() bool
	Logger() *slog.Logger
}

// AuthorizeValidator is an extension of Authorizer interface
// implementing its own validation mechanism for the auth request
type AuthorizeValidator interface {
	Authorizer
	ValidateAuthRequest(context.Context, *oidc.AuthRequest, Storage, *IDTokenHintVerifier) (string, error)
}

func authorizeHandler(authorizer Authorizer) func(http.ResponseWriter, *http.Request) {
	return func(w http.ResponseWriter, r *http.Request) {
		Authorize(w, r, authorizer)
	}
}

func authorizeCallbackHandler(authorizer Authorizer) func(http.ResponseWriter, *http.Request) {
	return func(w http.ResponseWriter, r *http.Request) {
		AuthorizeCallback(w, r, authorizer)
	}
}

// Authorize handles the authorization request, including
// parsing, validating, storing and finally redirecting to the login handler
func Authorize(w http.ResponseWriter, r *http.Request, authorizer Authorizer) {
	authReq, err := ParseAuthorizeRequest(r, authorizer.Decoder())
	if err != nil {
		AuthRequestError(w, r, nil, err, authorizer)
		return
	}
	ctx := r.Context()
	if authReq.RequestParam != "" && authorizer.RequestObjectSupported() {
		err = ParseRequestObject(ctx, authReq, authorizer.Storage(), IssuerFromContext(ctx))
		if err != nil {
			AuthRequestError(w, r, authReq, err, authorizer)
			return
		}
	}
	if authReq.ClientID == "" {
		AuthRequestError(w, r, authReq, fmt.Errorf("auth request is missing client_id"), authorizer)
		return
	}
	if authReq.RedirectURI == "" {
		AuthRequestError(w, r, authReq, fmt.Errorf("auth request is missing redirect_uri"), authorizer)
		return
	}
	validation := ValidateAuthRequest
	if validater, ok := authorizer.(AuthorizeValidator); ok {
		validation = validater.ValidateAuthRequest
	}
	userID, err := validation(ctx, authReq, authorizer.Storage(), authorizer.IDTokenHintVerifier(ctx))
	if err != nil {
		AuthRequestError(w, r, authReq, err, authorizer)
		return
	}
	if authReq.RequestParam != "" {
		AuthRequestError(w, r, authReq, oidc.ErrRequestNotSupported(), authorizer)
		return
	}
	req, err := authorizer.Storage().CreateAuthRequest(ctx, authReq, userID)
	if err != nil {
		AuthRequestError(w, r, authReq, oidc.DefaultToServerError(err, "unable to save auth request"), authorizer)
		return
	}
	client, err := authorizer.Storage().GetClientByClientID(ctx, req.GetClientID())
	if err != nil {
		AuthRequestError(w, r, req, oidc.DefaultToServerError(err, "unable to retrieve client by id"), authorizer)
		return
	}
	RedirectToLogin(req.GetID(), client, w, r)
}

// ParseAuthorizeRequest parsed the http request into an oidc.AuthRequest
func ParseAuthorizeRequest(r *http.Request, decoder httphelper.Decoder) (*oidc.AuthRequest, error) {
	err := r.ParseForm()
	if err != nil {
		return nil, oidc.ErrInvalidRequest().WithDescription("cannot parse form").WithParent(err)
	}
	authReq := new(oidc.AuthRequest)
	err = decoder.Decode(authReq, r.Form)
	if err != nil {
		return nil, oidc.ErrInvalidRequest().WithDescription("cannot parse auth request").WithParent(err)
	}
	return authReq, nil
}

// ParseRequestObject parse the `request` parameter, validates the token including the signature
// and copies the token claims into the auth request
func ParseRequestObject(ctx context.Context, authReq *oidc.AuthRequest, storage Storage, issuer string) error {
	requestObject := new(oidc.RequestObject)
	payload, err := oidc.ParseToken(authReq.RequestParam, requestObject)
	if err != nil {
		return err
	}

	if requestObject.ClientID != "" && requestObject.ClientID != authReq.ClientID {
		return oidc.ErrInvalidRequest().WithDescription("missing or wrong client id in request")
	}
	if requestObject.ResponseType != "" && requestObject.ResponseType != authReq.ResponseType {
		return oidc.ErrInvalidRequest().WithDescription("missing or wrong response type in request")
	}
	if requestObject.Issuer != requestObject.ClientID {
		return oidc.ErrInvalidRequest().WithDescription("missing or wrong issuer in request")
	}
	if !str.Contains(requestObject.Audience, issuer) {
		return oidc.ErrInvalidRequest().WithDescription("issuer missing in audience")
	}
	keySet := &jwtProfileKeySet{storage: storage, clientID: requestObject.Issuer}
	if err = oidc.CheckSignature(ctx, authReq.RequestParam, payload, requestObject, nil, keySet); err != nil {
		return oidc.ErrInvalidRequest().WithParent(err).WithDescription(err.Error())
	}
	CopyRequestObjectToAuthRequest(authReq, requestObject)
	return nil
}

// CopyRequestObjectToAuthRequest overwrites present values from the Request Object into the auth request
// and clears the `RequestParam` of the auth request
func CopyRequestObjectToAuthRequest(authReq *oidc.AuthRequest, requestObject *oidc.RequestObject) {
	if str.Contains(authReq.Scopes, oidc.ScopeOpenID) && len(requestObject.Scopes) > 0 {
		authReq.Scopes = requestObject.Scopes
	}
	if requestObject.RedirectURI != "" {
		authReq.RedirectURI = requestObject.RedirectURI
	}
	if requestObject.State != "" {
		authReq.State = requestObject.State
	}
	if requestObject.ResponseMode != "" {
		authReq.ResponseMode = requestObject.ResponseMode
	}
	if requestObject.Nonce != "" {
		authReq.Nonce = requestObject.Nonce
	}
	if requestObject.Display != "" {
		authReq.Display = requestObject.Display
	}
	if len(requestObject.Prompt) > 0 {
		authReq.Prompt = requestObject.Prompt
	}
	if requestObject.MaxAge != nil {
		authReq.MaxAge = requestObject.MaxAge
	}
	if len(requestObject.UILocales) > 0 {
		authReq.UILocales = requestObject.UILocales
	}
	if requestObject.IDTokenHint != "" {
		authReq.IDTokenHint = requestObject.IDTokenHint
	}
	if requestObject.LoginHint != "" {
		authReq.LoginHint = requestObject.LoginHint
	}
	if len(requestObject.ACRValues) > 0 {
		authReq.ACRValues = requestObject.ACRValues
	}
	if requestObject.CodeChallenge != "" {
		authReq.CodeChallenge = requestObject.CodeChallenge
	}
	if requestObject.CodeChallengeMethod != "" {
		authReq.CodeChallengeMethod = requestObject.CodeChallengeMethod
	}
	authReq.RequestParam = ""
}

// ValidateAuthRequest validates the authorize parameters and returns the userID of the id_token_hint if passed
func ValidateAuthRequest(ctx context.Context, authReq *oidc.AuthRequest, storage Storage, verifier *IDTokenHintVerifier) (sub string, err error) {
	authReq.MaxAge, err = ValidateAuthReqPrompt(authReq.Prompt, authReq.MaxAge)
	if err != nil {
		return "", err
	}
	client, err := storage.GetClientByClientID(ctx, authReq.ClientID)
	if err != nil {
		return "", oidc.DefaultToServerError(err, "unable to retrieve client by id")
	}
	authReq.Scopes, err = ValidateAuthReqScopes(client, authReq.Scopes)
	if err != nil {
		return "", err
	}
	if err := ValidateAuthReqRedirectURI(client, authReq.RedirectURI, authReq.ResponseType); err != nil {
		return "", err
	}
	if err := ValidateAuthReqResponseType(client, authReq.ResponseType); err != nil {
		return "", err
	}
	return ValidateAuthReqIDTokenHint(ctx, authReq.IDTokenHint, verifier)
}

// ValidateAuthReqPrompt validates the passed prompt values and sets max_age to 0 if prompt login is present
func ValidateAuthReqPrompt(prompts []string, maxAge *uint) (_ *uint, err error) {
	for _, prompt := range prompts {
		if prompt == oidc.PromptNone && len(prompts) > 1 {
			return nil, oidc.ErrInvalidRequest().WithDescription("The prompt parameter `none` must only be used as a single value")
		}
		if prompt == oidc.PromptLogin {
			maxAge = oidc.NewMaxAge(0)
		}
	}
	return maxAge, nil
}

// ValidateAuthReqScopes validates the passed scopes
func ValidateAuthReqScopes(client Client, scopes []string) ([]string, error) {
	if len(scopes) == 0 {
		return nil, oidc.ErrInvalidRequest().
			WithDescription("The scope of your request is missing. Please ensure some scopes are requested. " +
				"If you have any questions, you may contact the administrator of the application.")
	}
	openID := false
	for i := len(scopes) - 1; i >= 0; i-- {
		scope := scopes[i]
		if scope == oidc.ScopeOpenID {
			openID = true
			continue
		}
		if !(scope == oidc.ScopeProfile ||
			scope == oidc.ScopeEmail ||
			scope == oidc.ScopePhone ||
			scope == oidc.ScopeAddress ||
			scope == oidc.ScopeOfflineAccess) &&
			!client.IsScopeAllowed(scope) {
			scopes[i] = scopes[len(scopes)-1]
			scopes[len(scopes)-1] = ""
			scopes = scopes[:len(scopes)-1]
		}
	}
	if !openID {
		return nil, oidc.ErrInvalidScope().WithDescription("The scope openid is missing in your request. " +
			"Please ensure the scope openid is added to the request. " +
			"If you have any questions, you may contact the administrator of the application.")
	}

	return scopes, nil
}

// checkURIAgainstRedirects just checks aginst the valid redirect URIs and ignores
// other factors.
func checkURIAgainstRedirects(client Client, uri string) error {
	if str.Contains(client.RedirectURIs(), uri) {
		return nil
	}
	if globClient, ok := client.(HasRedirectGlobs); ok {
		for _, uriGlob := range globClient.RedirectURIGlobs() {
			isMatch, err := doublestar.Match(uriGlob, uri)
			if err != nil {
				return oidc.ErrServerError().WithParent(err)
			}
			if isMatch {
				return nil
			}
		}
	}
	return oidc.ErrInvalidRequestRedirectURI().
		WithDescription("The requested redirect_uri is missing in the client configuration. " +
			"If you have any questions, you may contact the administrator of the application.")
}

// ValidateAuthReqRedirectURI validates the passed redirect_uri and response_type to the registered uris and client type
func ValidateAuthReqRedirectURI(client Client, uri string, responseType oidc.ResponseType) error {
	if uri == "" {
		return oidc.ErrInvalidRequestRedirectURI().WithDescription("The redirect_uri is missing in the request. " +
			"Please ensure it is added to the request. If you have any questions, you may contact the administrator of the application.")
	}
	if strings.HasPrefix(uri, "https://") {
		return checkURIAgainstRedirects(client, uri)
	}
	if client.ApplicationType() == ApplicationTypeNative {
		return validateAuthReqRedirectURINative(client, uri, responseType)
	}
	if err := checkURIAgainstRedirects(client, uri); err != nil {
		return err
	}
	if strings.HasPrefix(uri, "http://") {
		if client.DevMode() {
			return nil
		}
		if responseType == oidc.ResponseTypeCode && IsConfidentialType(client) {
			return nil
		}
		return oidc.ErrInvalidRequestRedirectURI().WithDescription("This client's redirect_uri is http and is not allowed. " +
			"If you have any questions, you may contact the administrator of the application.")
	}
	return oidc.ErrInvalidRequestRedirectURI().WithDescription("This client's redirect_uri is using a custom schema and is not allowed. " +
		"If you have any questions, you may contact the administrator of the application.")
}

// ValidateAuthReqRedirectURINative validates the passed redirect_uri and response_type to the registered uris and client type
func validateAuthReqRedirectURINative(client Client, uri string, responseType oidc.ResponseType) error {
	parsedURL, isLoopback := HTTPLoopbackOrLocalhost(uri)
	isCustomSchema := !strings.HasPrefix(uri, "http://")
	if err := checkURIAgainstRedirects(client, uri); err == nil {
		if client.DevMode() {
			return nil
		}
		// The RedirectURIs are only valid for native clients when localhost or non-"http://"
		if isLoopback || isCustomSchema {
			return nil
		}
		return oidc.ErrInvalidRequestRedirectURI().WithDescription("This client's redirect_uri is http and is not allowed. " +
			"If you have any questions, you may contact the administrator of the application.")
	}
	if !isLoopback {
		return oidc.ErrInvalidRequestRedirectURI().WithDescription("The requested redirect_uri is missing in the client configuration. " +
			"If you have any questions, you may contact the administrator of the application.")
	}
	for _, uri := range client.RedirectURIs() {
		redirectURI, ok := HTTPLoopbackOrLocalhost(uri)
		if ok && equalURI(parsedURL, redirectURI) {
			return nil
		}
	}
	return oidc.ErrInvalidRequestRedirectURI().WithDescription("The requested redirect_uri is missing in the client configuration." +
		" If you have any questions, you may contact the administrator of the application.")
}

func equalURI(url1, url2 *url.URL) bool {
	return url1.Path == url2.Path && url1.RawQuery == url2.RawQuery
}

func HTTPLoopbackOrLocalhost(rawurl string) (*url.URL, bool) {
	parsedURL, err := url.Parse(rawurl)
	if err != nil {
		return nil, false
	}
	if parsedURL.Scheme != "http" {
		return nil, false
	}
	hostName := parsedURL.Hostname()
	return parsedURL, hostName == "localhost" || net.ParseIP(hostName).IsLoopback()
}

// ValidateAuthReqResponseType validates the passed response_type to the registered response types
func ValidateAuthReqResponseType(client Client, responseType oidc.ResponseType) error {
	if responseType == "" {
		return oidc.ErrInvalidRequest().WithDescription("The response type is missing in your request. " +
			"If you have any questions, you may contact the administrator of the application.")
	}
	if !ContainsResponseType(client.ResponseTypes(), responseType) {
		return oidc.ErrUnauthorizedClient().WithDescription("The requested response type is missing in the client configuration. " +
			"If you have any questions, you may contact the administrator of the application.")
	}
	return nil
}

// ValidateAuthReqIDTokenHint validates the id_token_hint (if passed as parameter in the request)
// and returns the `sub` claim
func ValidateAuthReqIDTokenHint(ctx context.Context, idTokenHint string, verifier *IDTokenHintVerifier) (string, error) {
	if idTokenHint == "" {
		return "", nil
	}
	claims, err := VerifyIDTokenHint[*oidc.TokenClaims](ctx, idTokenHint, verifier)
	if err != nil && !errors.As(err, &IDTokenHintExpiredError{}) {
		return "", oidc.ErrLoginRequired().WithDescription("The id_token_hint is invalid. " +
			"If you have any questions, you may contact the administrator of the application.").WithParent(err)
	}
	return claims.GetSubject(), nil
}

// RedirectToLogin redirects the end user to the Login UI for authentication
func RedirectToLogin(authReqID string, client Client, w http.ResponseWriter, r *http.Request) {
	login := client.LoginURL(authReqID)
	http.Redirect(w, r, login, http.StatusFound)
}

// AuthorizeCallback handles the callback after authentication in the Login UI
func AuthorizeCallback(w http.ResponseWriter, r *http.Request, authorizer Authorizer) {
	id, err := ParseAuthorizeCallbackRequest(r)
	if err != nil {
		AuthRequestError(w, r, nil, err, authorizer)
		return
	}
	authReq, err := authorizer.Storage().AuthRequestByID(r.Context(), id)
	if err != nil {
		AuthRequestError(w, r, nil, err, authorizer)
		return
	}
	if !authReq.Done() {
		AuthRequestError(w, r, authReq,
			oidc.ErrInteractionRequired().WithDescription("Unfortunately, the user may be not logged in and/or additional interaction is required."),
			authorizer)
		return
	}
	AuthResponse(authReq, authorizer, w, r)
}

func ParseAuthorizeCallbackRequest(r *http.Request) (id string, err error) {
	if err = r.ParseForm(); err != nil {
		return "", fmt.Errorf("cannot parse form: %w", err)
	}
	id = r.Form.Get("id")
	if id == "" {
		return "", errors.New("auth request callback is missing id")
	}
	return id, nil
}

// AuthResponse creates the successful authentication response (either code or tokens)
func AuthResponse(authReq AuthRequest, authorizer Authorizer, w http.ResponseWriter, r *http.Request) {
	client, err := authorizer.Storage().GetClientByClientID(r.Context(), authReq.GetClientID())
	if err != nil {
		AuthRequestError(w, r, authReq, err, authorizer)
		return
	}
	if authReq.GetResponseType() == oidc.ResponseTypeCode {
		AuthResponseCode(w, r, authReq, authorizer)
		return
	}
	AuthResponseToken(w, r, authReq, authorizer, client)
}

// AuthResponseCode creates the successful code authentication response
func AuthResponseCode(w http.ResponseWriter, r *http.Request, authReq AuthRequest, authorizer Authorizer) {
	code, err := CreateAuthRequestCode(r.Context(), authReq, authorizer.Storage(), authorizer.Crypto())
	if err != nil {
		AuthRequestError(w, r, authReq, err, authorizer)
		return
	}
	codeResponse := struct {
		Code  string `schema:"code"`
		State string `schema:"state,omitempty"`
	}{
		Code:  code,
		State: authReq.GetState(),
	}

	if authReq.GetResponseMode() == oidc.ResponseModeFormPost {
		res, err := AuthResponseFormPost(authReq.GetRedirectURI(), &codeResponse, authorizer.Encoder())
		if err != nil {
			AuthRequestError(w, r, authReq, err, authorizer)
			return
		}

		res.WriteTo(w)
		return
	}

	callback, err := AuthResponseURL(authReq.GetRedirectURI(), authReq.GetResponseType(), authReq.GetResponseMode(), &codeResponse, authorizer.Encoder())
	if err != nil {
		AuthRequestError(w, r, authReq, err, authorizer)
		return
	}
	http.Redirect(w, r, callback, http.StatusFound)
}

// AuthResponseToken creates the successful token(s) authentication response
func AuthResponseToken(w http.ResponseWriter, r *http.Request, authReq AuthRequest, authorizer Authorizer, client Client) {
	ctx, span := tracer.Start(r.Context(), "AuthResponseToken")
	defer span.End()
	r = r.WithContext(ctx)

	createAccessToken := authReq.GetResponseType() != oidc.ResponseTypeIDTokenOnly
	resp, err := CreateTokenResponse(r.Context(), authReq, client, authorizer, createAccessToken, "", "")
	if err != nil {
		AuthRequestError(w, r, authReq, err, authorizer)
		return
	}

	if authReq.GetResponseMode() == oidc.ResponseModeFormPost {
		res, err := AuthResponseFormPost(authReq.GetRedirectURI(), resp, authorizer.Encoder())
		if err != nil {
			AuthRequestError(w, r, authReq, err, authorizer)
			return
		}

		res.WriteTo(w)
		return
	}

	callback, err := AuthResponseURL(authReq.GetRedirectURI(), authReq.GetResponseType(), authReq.GetResponseMode(), resp, authorizer.Encoder())
	if err != nil {
		AuthRequestError(w, r, authReq, err, authorizer)
		return
	}
	http.Redirect(w, r, callback, http.StatusFound)
}

// CreateAuthRequestCode creates and stores a code for the auth code response
func CreateAuthRequestCode(ctx context.Context, authReq AuthRequest, storage Storage, crypto Crypto) (string, error) {
	code, err := BuildAuthRequestCode(authReq, crypto)
	if err != nil {
		return "", err
	}
	if err := storage.SaveAuthCode(ctx, authReq.GetID(), code); err != nil {
		return "", err
	}
	return code, nil
}

// BuildAuthRequestCode builds the string representation of the auth code
func BuildAuthRequestCode(authReq AuthRequest, crypto Crypto) (string, error) {
	return crypto.Encrypt(authReq.GetID())
}

// AuthResponseURL encodes the authorization response (successful and error) and sets it as query or fragment values
// depending on the response_mode and response_type
func AuthResponseURL(redirectURI string, responseType oidc.ResponseType, responseMode oidc.ResponseMode, response any, encoder httphelper.Encoder) (string, error) {
	uri, err := url.Parse(redirectURI)
	if err != nil {
		return "", oidc.ErrServerError().WithParent(err)
	}
	params, err := httphelper.URLEncodeParams(response, encoder)
	if err != nil {
		return "", oidc.ErrServerError().WithParent(err)
	}
	// return explicitly requested mode
	if responseMode == oidc.ResponseModeQuery {
		return mergeQueryParams(uri, params), nil
	}
	if responseMode == oidc.ResponseModeFragment {
		return setFragment(uri, params), nil
	}
	// implicit must use fragment mode is not specified by client
	if responseType == oidc.ResponseTypeIDToken || responseType == oidc.ResponseTypeIDTokenOnly {
		return setFragment(uri, params), nil
	}
	// if we get here it's code flow: defaults to query
	return mergeQueryParams(uri, params), nil
}

//go:embed form_post.html.tmpl
var formPostHtmlTemplate string

var formPostTmpl = template.Must(template.New("form_post").Parse(formPostHtmlTemplate))

// AuthResponseFormPost responds a html page that automatically submits the form which contains the auth response parameters
func AuthResponseFormPost(redirectURI string, response any, encoder httphelper.Encoder) (*bytes.Buffer, error) {
	values := make(map[string][]string)
	err := encoder.Encode(response, values)
	if err != nil {
		return nil, oidc.ErrServerError().WithParent(err)
	}

	params := &struct {
		RedirectURI string
		Params      any
	}{
		RedirectURI: redirectURI,
		Params:      values,
	}

	var buf bytes.Buffer
	err = formPostTmpl.Execute(&buf, params)
	if err != nil {
		return nil, oidc.ErrServerError().WithParent(err)
	}

	return &buf, nil
}

func setFragment(uri *url.URL, params url.Values) string {
	uri.Fragment = params.Encode()
	return uri.String()
}

func mergeQueryParams(uri *url.URL, params url.Values) string {
	queries := uri.Query()
	for param, values := range params {
		for _, value := range values {
			queries.Add(param, value)
		}
	}
	uri.RawQuery = queries.Encode()
	return uri.String()
}<|MERGE_RESOLUTION|>--- conflicted
+++ resolved
@@ -6,11 +6,8 @@
 	_ "embed"
 	"errors"
 	"fmt"
-<<<<<<< HEAD
 	"html/template"
-=======
 	"log/slog"
->>>>>>> 972b8981
 	"net"
 	"net/http"
 	"net/url"
