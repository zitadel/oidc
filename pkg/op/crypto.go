package op

import (
<<<<<<< HEAD
	"github.com/zitadel/oidc/pkg/crypto"
=======
	"github.com/zitadel/oidc/v2/pkg/crypto"
>>>>>>> 3e6ea034
)

type Crypto interface {
	Encrypt(string) (string, error)
	Decrypt(string) (string, error)
}

type aesCrypto struct {
	key string
}

func NewAESCrypto(key [32]byte) Crypto {
	return &aesCrypto{key: string(key[:32])}
}

func (c *aesCrypto) Encrypt(s string) (string, error) {
	return crypto.EncryptAES(s, c.key)
}

func (c *aesCrypto) Decrypt(s string) (string, error) {
	return crypto.DecryptAES(s, c.key)
}<|MERGE_RESOLUTION|>--- conflicted
+++ resolved
@@ -1,11 +1,7 @@
 package op
 
 import (
-<<<<<<< HEAD
-	"github.com/zitadel/oidc/pkg/crypto"
-=======
 	"github.com/zitadel/oidc/v2/pkg/crypto"
->>>>>>> 3e6ea034
 )
 
 type Crypto interface {
