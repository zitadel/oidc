package op_test

import (
	"testing"

<<<<<<< HEAD
	"github.com/zitadel/oidc/pkg/op"
=======
	"github.com/zitadel/oidc/v2/pkg/op"
>>>>>>> 3e6ea034
)

func TestEndpoint_Path(t *testing.T) {
	tests := []struct {
		name string
		e    op.Endpoint
		want string
	}{
		{
			"without starting /",
			op.NewEndpoint("test"),
			"/test",
		},
		{
			"with starting /",
			op.NewEndpoint("/test"),
			"/test",
		},
		{
			"with url",
			op.NewEndpointWithURL("/test", "http://test.com/test"),
			"/test",
		},
	}
	for _, tt := range tests {
		t.Run(tt.name, func(t *testing.T) {
			if got := tt.e.Relative(); got != tt.want {
				t.Errorf("Endpoint.Relative() = %v, want %v", got, tt.want)
			}
		})
	}
}

func TestEndpoint_Absolute(t *testing.T) {
	type args struct {
		host string
	}
	tests := []struct {
		name string
		e    op.Endpoint
		args args
		want string
	}{
		{
			"no /",
			op.NewEndpoint("test"),
			args{"https://host"},
			"https://host/test",
		},
		{
			"endpoint without /",
			op.NewEndpoint("test"),
			args{"https://host/"},
			"https://host/test",
		},
		{
			"host without /",
			op.NewEndpoint("/test"),
			args{"https://host"},
			"https://host/test",
		},
		{
			"both /",
			op.NewEndpoint("/test"),
			args{"https://host/"},
			"https://host/test",
		},
		{
			"with url",
			op.NewEndpointWithURL("test", "https://test.com/test"),
			args{"https://host"},
			"https://test.com/test",
		},
	}
	for _, tt := range tests {
		t.Run(tt.name, func(t *testing.T) {
			if got := tt.e.Absolute(tt.args.host); got != tt.want {
				t.Errorf("Endpoint.Absolute() = %v, want %v", got, tt.want)
			}
		})
	}
}

// TODO: impl test
func TestEndpoint_Validate(t *testing.T) {
	tests := []struct {
		name    string
		e       op.Endpoint
		wantErr bool
	}{
		// TODO: Add test cases.
	}
	for _, tt := range tests {
		t.Run(tt.name, func(t *testing.T) {
			if err := tt.e.Validate(); (err != nil) != tt.wantErr {
				t.Errorf("Endpoint.Validate() error = %v, wantErr %v", err, tt.wantErr)
			}
		})
	}
}<|MERGE_RESOLUTION|>--- conflicted
+++ resolved
@@ -3,11 +3,7 @@
 import (
 	"testing"
 
-<<<<<<< HEAD
-	"github.com/zitadel/oidc/pkg/op"
-=======
 	"github.com/zitadel/oidc/v2/pkg/op"
->>>>>>> 3e6ea034
 )
 
 func TestEndpoint_Path(t *testing.T) {
