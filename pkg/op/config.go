package op

import (
	"errors"
	"net/http"
	"net/url"
	"strings"

	"golang.org/x/text/language"
)

<<<<<<< HEAD
const (
	OidcDevMode = "ZITADEL_OIDC_DEV"
	// deprecated: use OidcDevMode (ZITADEL_OIDC_DEV=true)
	devMode = "CAOS_OIDC_DEV"
=======
var (
	ErrInvalidIssuerPath        = errors.New("no fragments or query allowed for issuer")
	ErrInvalidIssuerNoIssuer    = errors.New("missing issuer")
	ErrInvalidIssuerURL         = errors.New("invalid url for issuer")
	ErrInvalidIssuerMissingHost = errors.New("host for issuer missing")
	ErrInvalidIssuerHTTPS       = errors.New("scheme for issuer must be `https`")
>>>>>>> 3e6ea034
)

type Configuration interface {
	IssuerFromRequest(r *http.Request) string
	Insecure() bool
	AuthorizationEndpoint() Endpoint
	TokenEndpoint() Endpoint
	IntrospectionEndpoint() Endpoint
	UserinfoEndpoint() Endpoint
	RevocationEndpoint() Endpoint
	EndSessionEndpoint() Endpoint
	KeysEndpoint() Endpoint

	AuthMethodPostSupported() bool
	CodeMethodS256Supported() bool
	AuthMethodPrivateKeyJWTSupported() bool
	TokenEndpointSigningAlgorithmsSupported() []string
	GrantTypeRefreshTokenSupported() bool
	GrantTypeTokenExchangeSupported() bool
	GrantTypeJWTAuthorizationSupported() bool
	GrantTypeClientCredentialsSupported() bool
	IntrospectionAuthMethodPrivateKeyJWTSupported() bool
	IntrospectionEndpointSigningAlgorithmsSupported() []string
	RevocationAuthMethodPrivateKeyJWTSupported() bool
	RevocationEndpointSigningAlgorithmsSupported() []string
	RequestObjectSupported() bool
	RequestObjectSigningAlgorithmsSupported() []string

	SupportedUILocales() []language.Tag
}

type IssuerFromRequest func(r *http.Request) string

func IssuerFromHost(path string) func(bool) (IssuerFromRequest, error) {
	return func(allowInsecure bool) (IssuerFromRequest, error) {
		issuerPath, err := url.Parse(path)
		if err != nil {
			return nil, ErrInvalidIssuerURL
		}
		if err := ValidateIssuerPath(issuerPath); err != nil {
			return nil, err
		}
		return func(r *http.Request) string {
			return dynamicIssuer(r.Host, path, allowInsecure)
		}, nil
	}
}

func StaticIssuer(issuer string) func(bool) (IssuerFromRequest, error) {
	return func(allowInsecure bool) (IssuerFromRequest, error) {
		if err := ValidateIssuer(issuer, allowInsecure); err != nil {
			return nil, err
		}
		return func(_ *http.Request) string {
			return issuer
		}, nil
	}
}

func ValidateIssuer(issuer string, allowInsecure bool) error {
	if issuer == "" {
		return ErrInvalidIssuerNoIssuer
	}
	u, err := url.Parse(issuer)
	if err != nil {
		return ErrInvalidIssuerURL
	}
	if u.Host == "" {
		return ErrInvalidIssuerMissingHost
	}
	if u.Scheme != "https" {
		if !devLocalAllowed(u, allowInsecure) {
			return ErrInvalidIssuerHTTPS
		}
	}
	return ValidateIssuerPath(u)
}

func ValidateIssuerPath(issuer *url.URL) error {
	if issuer.Fragment != "" || len(issuer.Query()) > 0 {
		return ErrInvalidIssuerPath
	}
	return nil
}

<<<<<<< HEAD
func devLocalAllowed(url *url.URL) bool {
	_, b := os.LookupEnv(OidcDevMode)
	if !b {
		// check the old / current env var as well
		_, b = os.LookupEnv(devMode)
		if !b {
			return b
		}
=======
func devLocalAllowed(url *url.URL, allowInsecure bool) bool {
	if !allowInsecure {
		return false
>>>>>>> 3e6ea034
	}
	return url.Scheme == "http"
}

func dynamicIssuer(issuer, path string, allowInsecure bool) string {
	schema := "https"
	if allowInsecure {
		schema = "http"
	}
	if len(path) > 0 && !strings.HasPrefix(path, "/") {
		path = "/" + path
	}
	return schema + "://" + issuer + path
}<|MERGE_RESOLUTION|>--- conflicted
+++ resolved
@@ -9,19 +9,12 @@
 	"golang.org/x/text/language"
 )
 
-<<<<<<< HEAD
-const (
-	OidcDevMode = "ZITADEL_OIDC_DEV"
-	// deprecated: use OidcDevMode (ZITADEL_OIDC_DEV=true)
-	devMode = "CAOS_OIDC_DEV"
-=======
 var (
 	ErrInvalidIssuerPath        = errors.New("no fragments or query allowed for issuer")
 	ErrInvalidIssuerNoIssuer    = errors.New("missing issuer")
 	ErrInvalidIssuerURL         = errors.New("invalid url for issuer")
 	ErrInvalidIssuerMissingHost = errors.New("host for issuer missing")
 	ErrInvalidIssuerHTTPS       = errors.New("scheme for issuer must be `https`")
->>>>>>> 3e6ea034
 )
 
 type Configuration interface {
@@ -107,20 +100,9 @@
 	return nil
 }
 
-<<<<<<< HEAD
-func devLocalAllowed(url *url.URL) bool {
-	_, b := os.LookupEnv(OidcDevMode)
-	if !b {
-		// check the old / current env var as well
-		_, b = os.LookupEnv(devMode)
-		if !b {
-			return b
-		}
-=======
 func devLocalAllowed(url *url.URL, allowInsecure bool) bool {
 	if !allowInsecure {
 		return false
->>>>>>> 3e6ea034
 	}
 	return url.Scheme == "http"
 }
