package op

import (
	"context"
	"net/http"

<<<<<<< HEAD
	httphelper "github.com/zitadel/oidc/pkg/http"
	"github.com/zitadel/oidc/pkg/oidc"
=======
	"gopkg.in/square/go-jose.v2"

	httphelper "github.com/zitadel/oidc/v2/pkg/http"
	"github.com/zitadel/oidc/v2/pkg/oidc"
>>>>>>> 3e6ea034
)

type DiscoverStorage interface {
	SignatureAlgorithms(context.Context) ([]jose.SignatureAlgorithm, error)
}

var DefaultSupportedScopes = []string{
	oidc.ScopeOpenID,
	oidc.ScopeProfile,
	oidc.ScopeEmail,
	oidc.ScopePhone,
	oidc.ScopeAddress,
	oidc.ScopeOfflineAccess,
}

func discoveryHandler(c Configuration, s DiscoverStorage) func(http.ResponseWriter, *http.Request) {
	return func(w http.ResponseWriter, r *http.Request) {
		Discover(w, CreateDiscoveryConfig(r, c, s))
	}
}

func Discover(w http.ResponseWriter, config *oidc.DiscoveryConfiguration) {
	httphelper.MarshalJSON(w, config)
}

func CreateDiscoveryConfig(r *http.Request, config Configuration, storage DiscoverStorage) *oidc.DiscoveryConfiguration {
	issuer := config.IssuerFromRequest(r)
	return &oidc.DiscoveryConfiguration{
		Issuer:                                     issuer,
		AuthorizationEndpoint:                      config.AuthorizationEndpoint().Absolute(issuer),
		TokenEndpoint:                              config.TokenEndpoint().Absolute(issuer),
		IntrospectionEndpoint:                      config.IntrospectionEndpoint().Absolute(issuer),
		UserinfoEndpoint:                           config.UserinfoEndpoint().Absolute(issuer),
		RevocationEndpoint:                         config.RevocationEndpoint().Absolute(issuer),
		EndSessionEndpoint:                         config.EndSessionEndpoint().Absolute(issuer),
		JwksURI:                                    config.KeysEndpoint().Absolute(issuer),
		ScopesSupported:                            Scopes(config),
		ResponseTypesSupported:                     ResponseTypes(config),
		GrantTypesSupported:                        GrantTypes(config),
		SubjectTypesSupported:                      SubjectTypes(config),
		IDTokenSigningAlgValuesSupported:           SigAlgorithms(r.Context(), storage),
		RequestObjectSigningAlgValuesSupported:     RequestObjectSigAlgorithms(config),
		TokenEndpointAuthMethodsSupported:          AuthMethodsTokenEndpoint(config),
		TokenEndpointAuthSigningAlgValuesSupported: TokenSigAlgorithms(config),
		IntrospectionEndpointAuthSigningAlgValuesSupported: IntrospectionSigAlgorithms(config),
		IntrospectionEndpointAuthMethodsSupported:          AuthMethodsIntrospectionEndpoint(config),
		RevocationEndpointAuthSigningAlgValuesSupported:    RevocationSigAlgorithms(config),
		RevocationEndpointAuthMethodsSupported:             AuthMethodsRevocationEndpoint(config),
		ClaimsSupported:                                    SupportedClaims(config),
		CodeChallengeMethodsSupported:                      CodeChallengeMethods(config),
		UILocalesSupported:                                 config.SupportedUILocales(),
		RequestParameterSupported:                          config.RequestObjectSupported(),
	}
}

func Scopes(c Configuration) []string {
	return DefaultSupportedScopes // TODO: config
}

func ResponseTypes(c Configuration) []string {
	return []string{
		string(oidc.ResponseTypeCode),
		string(oidc.ResponseTypeIDTokenOnly),
		string(oidc.ResponseTypeIDToken),
	} // TODO: ok for now, check later if dynamic needed
}

func GrantTypes(c Configuration) []oidc.GrantType {
	grantTypes := []oidc.GrantType{
		oidc.GrantTypeCode,
		oidc.GrantTypeImplicit,
	}
	if c.GrantTypeRefreshTokenSupported() {
		grantTypes = append(grantTypes, oidc.GrantTypeRefreshToken)
	}
	if c.GrantTypeClientCredentialsSupported() {
		grantTypes = append(grantTypes, oidc.GrantTypeClientCredentials)
	}
	if c.GrantTypeTokenExchangeSupported() {
		grantTypes = append(grantTypes, oidc.GrantTypeTokenExchange)
	}
	if c.GrantTypeJWTAuthorizationSupported() {
		grantTypes = append(grantTypes, oidc.GrantTypeBearer)
	}
	return grantTypes
}

<<<<<<< HEAD
func SupportedClaims(c Configuration) []string {
	return []string{ // TODO: config
		"sub",
		"aud",
		"exp",
		"iat",
		"iss",
		"auth_time",
		"nonce",
		"acr",
		"amr",
		"c_hash",
		"at_hash",
		"act",
		"scopes",
		"client_id",
		"azp",
		"preferred_username",
		"name",
		"family_name",
		"given_name",
		"locale",
		"email",
		"email_verified",
		"phone_number",
		"phone_number_verified",
	}
=======
func SubjectTypes(c Configuration) []string {
	return []string{"public"} //TODO: config
>>>>>>> 3e6ea034
}

func SigAlgorithms(ctx context.Context, storage DiscoverStorage) []string {
	algorithms, err := storage.SignatureAlgorithms(ctx)
	if err != nil {
		return nil
	}
	algs := make([]string, len(algorithms))
	for i, algorithm := range algorithms {
		algs[i] = string(algorithm)
	}
	return algs
}

<<<<<<< HEAD
func SubjectTypes(c Configuration) []string {
	return []string{"public"} // TODO: config
=======
func RequestObjectSigAlgorithms(c Configuration) []string {
	if !c.RequestObjectSupported() {
		return nil
	}
	return c.RequestObjectSigningAlgorithmsSupported()
>>>>>>> 3e6ea034
}

func AuthMethodsTokenEndpoint(c Configuration) []oidc.AuthMethod {
	authMethods := []oidc.AuthMethod{
		oidc.AuthMethodNone,
		oidc.AuthMethodBasic,
	}
	if c.AuthMethodPostSupported() {
		authMethods = append(authMethods, oidc.AuthMethodPost)
	}
	if c.AuthMethodPrivateKeyJWTSupported() {
		authMethods = append(authMethods, oidc.AuthMethodPrivateKeyJWT)
	}
	return authMethods
}

func TokenSigAlgorithms(c Configuration) []string {
	if !c.AuthMethodPrivateKeyJWTSupported() {
		return nil
	}
	return c.TokenEndpointSigningAlgorithmsSupported()
}

func IntrospectionSigAlgorithms(c Configuration) []string {
	if !c.IntrospectionAuthMethodPrivateKeyJWTSupported() {
		return nil
	}
	return c.IntrospectionEndpointSigningAlgorithmsSupported()
}

func AuthMethodsIntrospectionEndpoint(c Configuration) []oidc.AuthMethod {
	authMethods := []oidc.AuthMethod{
		oidc.AuthMethodBasic,
	}
	if c.AuthMethodPrivateKeyJWTSupported() {
		authMethods = append(authMethods, oidc.AuthMethodPrivateKeyJWT)
	}
	return authMethods
}

func RevocationSigAlgorithms(c Configuration) []string {
	if !c.RevocationAuthMethodPrivateKeyJWTSupported() {
		return nil
	}
	return c.RevocationEndpointSigningAlgorithmsSupported()
}

func AuthMethodsRevocationEndpoint(c Configuration) []oidc.AuthMethod {
	authMethods := []oidc.AuthMethod{
		oidc.AuthMethodNone,
		oidc.AuthMethodBasic,
	}
	if c.AuthMethodPostSupported() {
		authMethods = append(authMethods, oidc.AuthMethodPost)
	}
	if c.AuthMethodPrivateKeyJWTSupported() {
		authMethods = append(authMethods, oidc.AuthMethodPrivateKeyJWT)
	}
	return authMethods
}

func SupportedClaims(c Configuration) []string {
	return []string{ //TODO: config
		"sub",
		"aud",
		"exp",
		"iat",
		"iss",
		"auth_time",
		"nonce",
		"acr",
		"amr",
		"c_hash",
		"at_hash",
		"act",
		"scopes",
		"client_id",
		"azp",
		"preferred_username",
		"name",
		"family_name",
		"given_name",
		"locale",
		"email",
		"email_verified",
		"phone_number",
		"phone_number_verified",
	}
}

func CodeChallengeMethods(c Configuration) []oidc.CodeChallengeMethod {
	codeMethods := make([]oidc.CodeChallengeMethod, 0, 1)
	if c.CodeMethodS256Supported() {
		codeMethods = append(codeMethods, oidc.CodeChallengeMethodS256)
	}
	return codeMethods
}<|MERGE_RESOLUTION|>--- conflicted
+++ resolved
@@ -4,15 +4,10 @@
 	"context"
 	"net/http"
 
-<<<<<<< HEAD
-	httphelper "github.com/zitadel/oidc/pkg/http"
-	"github.com/zitadel/oidc/pkg/oidc"
-=======
 	"gopkg.in/square/go-jose.v2"
 
 	httphelper "github.com/zitadel/oidc/v2/pkg/http"
 	"github.com/zitadel/oidc/v2/pkg/oidc"
->>>>>>> 3e6ea034
 )
 
 type DiscoverStorage interface {
@@ -100,7 +95,88 @@
 	return grantTypes
 }
 
-<<<<<<< HEAD
+func SubjectTypes(c Configuration) []string {
+	return []string{"public"} //TODO: config
+}
+
+func SigAlgorithms(ctx context.Context, storage DiscoverStorage) []string {
+	algorithms, err := storage.SignatureAlgorithms(ctx)
+	if err != nil {
+		return nil
+	}
+	algs := make([]string, len(algorithms))
+	for i, algorithm := range algorithms {
+		algs[i] = string(algorithm)
+	}
+	return algs
+}
+
+func RequestObjectSigAlgorithms(c Configuration) []string {
+	if !c.RequestObjectSupported() {
+		return nil
+	}
+	return c.RequestObjectSigningAlgorithmsSupported()
+}
+
+func AuthMethodsTokenEndpoint(c Configuration) []oidc.AuthMethod {
+	authMethods := []oidc.AuthMethod{
+		oidc.AuthMethodNone,
+		oidc.AuthMethodBasic,
+	}
+	if c.AuthMethodPostSupported() {
+		authMethods = append(authMethods, oidc.AuthMethodPost)
+	}
+	if c.AuthMethodPrivateKeyJWTSupported() {
+		authMethods = append(authMethods, oidc.AuthMethodPrivateKeyJWT)
+	}
+	return authMethods
+}
+
+func TokenSigAlgorithms(c Configuration) []string {
+	if !c.AuthMethodPrivateKeyJWTSupported() {
+		return nil
+	}
+	return c.TokenEndpointSigningAlgorithmsSupported()
+}
+
+func IntrospectionSigAlgorithms(c Configuration) []string {
+	if !c.IntrospectionAuthMethodPrivateKeyJWTSupported() {
+		return nil
+	}
+	return c.IntrospectionEndpointSigningAlgorithmsSupported()
+}
+
+func AuthMethodsIntrospectionEndpoint(c Configuration) []oidc.AuthMethod {
+	authMethods := []oidc.AuthMethod{
+		oidc.AuthMethodBasic,
+	}
+	if c.AuthMethodPrivateKeyJWTSupported() {
+		authMethods = append(authMethods, oidc.AuthMethodPrivateKeyJWT)
+	}
+	return authMethods
+}
+
+func RevocationSigAlgorithms(c Configuration) []string {
+	if !c.RevocationAuthMethodPrivateKeyJWTSupported() {
+		return nil
+	}
+	return c.RevocationEndpointSigningAlgorithmsSupported()
+}
+
+func AuthMethodsRevocationEndpoint(c Configuration) []oidc.AuthMethod {
+	authMethods := []oidc.AuthMethod{
+		oidc.AuthMethodNone,
+		oidc.AuthMethodBasic,
+	}
+	if c.AuthMethodPostSupported() {
+		authMethods = append(authMethods, oidc.AuthMethodPost)
+	}
+	if c.AuthMethodPrivateKeyJWTSupported() {
+		authMethods = append(authMethods, oidc.AuthMethodPrivateKeyJWT)
+	}
+	return authMethods
+}
+
 func SupportedClaims(c Configuration) []string {
 	return []string{ // TODO: config
 		"sub",
@@ -128,122 +204,6 @@
 		"phone_number",
 		"phone_number_verified",
 	}
-=======
-func SubjectTypes(c Configuration) []string {
-	return []string{"public"} //TODO: config
->>>>>>> 3e6ea034
-}
-
-func SigAlgorithms(ctx context.Context, storage DiscoverStorage) []string {
-	algorithms, err := storage.SignatureAlgorithms(ctx)
-	if err != nil {
-		return nil
-	}
-	algs := make([]string, len(algorithms))
-	for i, algorithm := range algorithms {
-		algs[i] = string(algorithm)
-	}
-	return algs
-}
-
-<<<<<<< HEAD
-func SubjectTypes(c Configuration) []string {
-	return []string{"public"} // TODO: config
-=======
-func RequestObjectSigAlgorithms(c Configuration) []string {
-	if !c.RequestObjectSupported() {
-		return nil
-	}
-	return c.RequestObjectSigningAlgorithmsSupported()
->>>>>>> 3e6ea034
-}
-
-func AuthMethodsTokenEndpoint(c Configuration) []oidc.AuthMethod {
-	authMethods := []oidc.AuthMethod{
-		oidc.AuthMethodNone,
-		oidc.AuthMethodBasic,
-	}
-	if c.AuthMethodPostSupported() {
-		authMethods = append(authMethods, oidc.AuthMethodPost)
-	}
-	if c.AuthMethodPrivateKeyJWTSupported() {
-		authMethods = append(authMethods, oidc.AuthMethodPrivateKeyJWT)
-	}
-	return authMethods
-}
-
-func TokenSigAlgorithms(c Configuration) []string {
-	if !c.AuthMethodPrivateKeyJWTSupported() {
-		return nil
-	}
-	return c.TokenEndpointSigningAlgorithmsSupported()
-}
-
-func IntrospectionSigAlgorithms(c Configuration) []string {
-	if !c.IntrospectionAuthMethodPrivateKeyJWTSupported() {
-		return nil
-	}
-	return c.IntrospectionEndpointSigningAlgorithmsSupported()
-}
-
-func AuthMethodsIntrospectionEndpoint(c Configuration) []oidc.AuthMethod {
-	authMethods := []oidc.AuthMethod{
-		oidc.AuthMethodBasic,
-	}
-	if c.AuthMethodPrivateKeyJWTSupported() {
-		authMethods = append(authMethods, oidc.AuthMethodPrivateKeyJWT)
-	}
-	return authMethods
-}
-
-func RevocationSigAlgorithms(c Configuration) []string {
-	if !c.RevocationAuthMethodPrivateKeyJWTSupported() {
-		return nil
-	}
-	return c.RevocationEndpointSigningAlgorithmsSupported()
-}
-
-func AuthMethodsRevocationEndpoint(c Configuration) []oidc.AuthMethod {
-	authMethods := []oidc.AuthMethod{
-		oidc.AuthMethodNone,
-		oidc.AuthMethodBasic,
-	}
-	if c.AuthMethodPostSupported() {
-		authMethods = append(authMethods, oidc.AuthMethodPost)
-	}
-	if c.AuthMethodPrivateKeyJWTSupported() {
-		authMethods = append(authMethods, oidc.AuthMethodPrivateKeyJWT)
-	}
-	return authMethods
-}
-
-func SupportedClaims(c Configuration) []string {
-	return []string{ //TODO: config
-		"sub",
-		"aud",
-		"exp",
-		"iat",
-		"iss",
-		"auth_time",
-		"nonce",
-		"acr",
-		"amr",
-		"c_hash",
-		"at_hash",
-		"act",
-		"scopes",
-		"client_id",
-		"azp",
-		"preferred_username",
-		"name",
-		"family_name",
-		"given_name",
-		"locale",
-		"email",
-		"email_verified",
-		"phone_number",
-		"phone_number_verified",
-	}
 }
 
 func CodeChallengeMethods(c Configuration) []oidc.CodeChallengeMethod {
