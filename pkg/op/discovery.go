--- conflicted
+++ resolved
@@ -36,32 +36,6 @@
 func CreateDiscoveryConfig(r *http.Request, config Configuration, storage DiscoverStorage) *oidc.DiscoveryConfiguration {
 	issuer := config.IssuerFromRequest(r)
 	return &oidc.DiscoveryConfiguration{
-<<<<<<< HEAD
-		Issuer:                                     c.Issuer(),
-		AuthorizationEndpoint:                      c.AuthorizationEndpoint().Absolute(c.Issuer()),
-		TokenEndpoint:                              c.TokenEndpoint().Absolute(c.Issuer()),
-		IntrospectionEndpoint:                      c.IntrospectionEndpoint().Absolute(c.Issuer()),
-		UserinfoEndpoint:                           c.UserinfoEndpoint().Absolute(c.Issuer()),
-		RevocationEndpoint:                         c.RevocationEndpoint().Absolute(c.Issuer()),
-		EndSessionEndpoint:                         c.EndSessionEndpoint().Absolute(c.Issuer()),
-		JwksURI:                                    c.KeysEndpoint().Absolute(c.Issuer()),
-		ScopesSupported:                            c.SupportedScopes(),
-		ResponseTypesSupported:                     ResponseTypes(c),
-		GrantTypesSupported:                        GrantTypes(c),
-		SubjectTypesSupported:                      SubjectTypes(c),
-		IDTokenSigningAlgValuesSupported:           SigAlgorithms(s),
-		RequestObjectSigningAlgValuesSupported:     RequestObjectSigAlgorithms(c),
-		TokenEndpointAuthMethodsSupported:          AuthMethodsTokenEndpoint(c),
-		TokenEndpointAuthSigningAlgValuesSupported: TokenSigAlgorithms(c),
-		IntrospectionEndpointAuthSigningAlgValuesSupported: IntrospectionSigAlgorithms(c),
-		IntrospectionEndpointAuthMethodsSupported:          AuthMethodsIntrospectionEndpoint(c),
-		RevocationEndpointAuthSigningAlgValuesSupported:    RevocationSigAlgorithms(c),
-		RevocationEndpointAuthMethodsSupported:             AuthMethodsRevocationEndpoint(c),
-		ClaimsSupported:                                    SupportedClaims(c),
-		CodeChallengeMethodsSupported:                      CodeChallengeMethods(c),
-		UILocalesSupported:                                 c.SupportedUILocales(),
-		RequestParameterSupported:                          c.RequestObjectSupported(),
-=======
 		Issuer:                                     issuer,
 		AuthorizationEndpoint:                      config.AuthorizationEndpoint().Absolute(issuer),
 		TokenEndpoint:                              config.TokenEndpoint().Absolute(issuer),
@@ -70,7 +44,7 @@
 		RevocationEndpoint:                         config.RevocationEndpoint().Absolute(issuer),
 		EndSessionEndpoint:                         config.EndSessionEndpoint().Absolute(issuer),
 		JwksURI:                                    config.KeysEndpoint().Absolute(issuer),
-		ScopesSupported:                            Scopes(config),
+		ScopesSupported:                            config.SupportedScopes(),
 		ResponseTypesSupported:                     ResponseTypes(config),
 		GrantTypesSupported:                        GrantTypes(config),
 		SubjectTypesSupported:                      SubjectTypes(config),
@@ -86,12 +60,7 @@
 		CodeChallengeMethodsSupported:                      CodeChallengeMethods(config),
 		UILocalesSupported:                                 config.SupportedUILocales(),
 		RequestParameterSupported:                          config.RequestObjectSupported(),
->>>>>>> 8e298791
-	}
-}
-
-func Scopes(c Configuration) []string {
-	return DefaultSupportedScopes // TODO: config
+	}
 }
 
 func ResponseTypes(c Configuration) []string {
