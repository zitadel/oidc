package op

import (
	"context"
	"errors"
	"time"

	"gopkg.in/square/go-jose.v2"

<<<<<<< HEAD
	"github.com/zitadel/oidc/pkg/oidc"
=======
	"github.com/zitadel/oidc/v2/pkg/oidc"
>>>>>>> 3e6ea034
)

type AuthStorage interface {
	CreateAuthRequest(context.Context, *oidc.AuthRequest, string) (AuthRequest, error)
	AuthRequestByID(context.Context, string) (AuthRequest, error)
	AuthRequestByCode(context.Context, string) (AuthRequest, error)
	SaveAuthCode(context.Context, string, string) error
	DeleteAuthRequest(context.Context, string) error

	// The TokenRequest parameter of CreateAccessToken can be any of:
	//
	// * TokenRequest as returned by ClientCredentialsStorage.ClientCredentialsTokenRequest,
	//
	// * AuthRequest as returned by AuthRequestByID or AuthRequestByCode (above)
	//
	// * *oidc.JWTTokenRequest from a JWT that is the assertion value of a JWT Profile
	//   Grant: https://datatracker.ietf.org/doc/html/rfc7523#section-2.1
	CreateAccessToken(context.Context, TokenRequest) (accessTokenID string, expiration time.Time, err error)

	// The TokenRequest parameter of CreateAccessAndRefreshTokens can be any of:
	//
	// * TokenRequest as returned by ClientCredentialsStorage.ClientCredentialsTokenRequest
	//
	// * RefreshTokenRequest as returned by AuthStorage.TokenRequestByRefreshToken
	//
	// * AuthRequest as by returned by the AuthRequestByID or AuthRequestByCode (above).
	//   Used for the authorization code flow which requested offline_access scope and
	//   registered the refresh_token grant type in advance
	CreateAccessAndRefreshTokens(ctx context.Context, request TokenRequest, currentRefreshToken string) (accessTokenID string, newRefreshTokenID string, expiration time.Time, err error)
	TokenRequestByRefreshToken(ctx context.Context, refreshTokenID string) (RefreshTokenRequest, error)

	TerminateSession(ctx context.Context, userID string, clientID string) error

	// RevokeToken should revoke a token. In the situation that the original request was to
	// revoke an access token, then tokenOrTokenID will be a tokenID and userID will be set
	// but if the original request was for a refresh token, then userID will be empty and
	// tokenOrTokenID will be the refresh token, not its ID.
	RevokeToken(ctx context.Context, tokenOrTokenID string, userID string, clientID string) *oidc.Error

	SigningKey(context.Context) (SigningKey, error)
	SignatureAlgorithms(context.Context) ([]jose.SignatureAlgorithm, error)
	KeySet(context.Context) ([]Key, error)
}

type ClientCredentialsStorage interface {
	ClientCredentials(ctx context.Context, clientID, clientSecret string) (Client, error)
	ClientCredentialsTokenRequest(ctx context.Context, clientID string, scopes []string) (TokenRequest, error)
}

// CanRefreshTokenInfo is an optional additional interface that Storage can support.
// Supporting CanRefreshTokenInfo is required to be able to (revoke) a refresh token that
// is neither an encrypted string of <tokenID>:<userID> nor a JWT.
type CanRefreshTokenInfo interface {
	// GetRefreshTokenInfo must return ErrInvalidRefreshToken when presented
	// with a token that is not a refresh token.
	GetRefreshTokenInfo(ctx context.Context, clientID string, token string) (userID string, tokenID string, err error)
}

var ErrInvalidRefreshToken = errors.New("invalid_refresh_token")

type ClientCredentialsStorage interface {
	ClientCredentialsTokenRequest(ctx context.Context, clientID string, scopes []string) (TokenRequest, error)
}

type OPStorage interface {
	GetClientByClientID(ctx context.Context, clientID string) (Client, error)
	AuthorizeClientIDSecret(ctx context.Context, clientID, clientSecret string) error
	SetUserinfoFromScopes(ctx context.Context, userinfo oidc.UserInfoSetter, userID, clientID string, scopes []string) error
	SetUserinfoFromToken(ctx context.Context, userinfo oidc.UserInfoSetter, tokenID, subject, origin string) error
	SetIntrospectionFromToken(ctx context.Context, userinfo oidc.IntrospectionResponse, tokenID, subject, clientID string) error
	GetPrivateClaimsFromScopes(ctx context.Context, userID, clientID string, scopes []string) (map[string]interface{}, error)

	// GetKeyByIDAndUserID is mis-named.  It does not pass userID.  Instead
	// it passes the clientID.
	GetKeyByIDAndUserID(ctx context.Context, keyID, clientID string) (*jose.JSONWebKey, error)
	ValidateJWTProfileScopes(ctx context.Context, userID string, scopes []string) ([]string, error)
}

<<<<<<< HEAD
// Storage is a required parameter for NewOpenIDProvider(). In addition to the
// embedded interfaces below, if the passed Storage implements ClientCredentialsStorage
// then the grant type "client_credentials" will be supported. In that case, the access
// token returned by CreateAccessToken should be a JWT.
// See https://datatracker.ietf.org/doc/html/rfc6749#section-1.3.4 for context.
=======
// JWTProfileTokenStorage is an additional, optional storage to implement
// implementing it, allows specifying the [AccessTokenType] of the access_token returned form the JWT Profile TokenRequest
type JWTProfileTokenStorage interface {
	JWTProfileTokenType(ctx context.Context, request TokenRequest) (AccessTokenType, error)
}

>>>>>>> 3e6ea034
type Storage interface {
	AuthStorage
	OPStorage
	Health(context.Context) error
}

type StorageNotFoundError interface {
	IsNotFound()
}

type EndSessionRequest struct {
	UserID      string
	ClientID    string
	RedirectURI string
}<|MERGE_RESOLUTION|>--- conflicted
+++ resolved
@@ -7,11 +7,7 @@
 
 	"gopkg.in/square/go-jose.v2"
 
-<<<<<<< HEAD
-	"github.com/zitadel/oidc/pkg/oidc"
-=======
 	"github.com/zitadel/oidc/v2/pkg/oidc"
->>>>>>> 3e6ea034
 )
 
 type AuthStorage interface {
@@ -72,10 +68,6 @@
 
 var ErrInvalidRefreshToken = errors.New("invalid_refresh_token")
 
-type ClientCredentialsStorage interface {
-	ClientCredentialsTokenRequest(ctx context.Context, clientID string, scopes []string) (TokenRequest, error)
-}
-
 type OPStorage interface {
 	GetClientByClientID(ctx context.Context, clientID string) (Client, error)
 	AuthorizeClientIDSecret(ctx context.Context, clientID, clientSecret string) error
@@ -90,20 +82,17 @@
 	ValidateJWTProfileScopes(ctx context.Context, userID string, scopes []string) ([]string, error)
 }
 
-<<<<<<< HEAD
-// Storage is a required parameter for NewOpenIDProvider(). In addition to the
-// embedded interfaces below, if the passed Storage implements ClientCredentialsStorage
-// then the grant type "client_credentials" will be supported. In that case, the access
-// token returned by CreateAccessToken should be a JWT.
-// See https://datatracker.ietf.org/doc/html/rfc6749#section-1.3.4 for context.
-=======
 // JWTProfileTokenStorage is an additional, optional storage to implement
 // implementing it, allows specifying the [AccessTokenType] of the access_token returned form the JWT Profile TokenRequest
 type JWTProfileTokenStorage interface {
 	JWTProfileTokenType(ctx context.Context, request TokenRequest) (AccessTokenType, error)
 }
 
->>>>>>> 3e6ea034
+// Storage is a required parameter for NewOpenIDProvider(). In addition to the
+// embedded interfaces below, if the passed Storage implements ClientCredentialsStorage
+// then the grant type "client_credentials" will be supported. In that case, the access
+// token returned by CreateAccessToken should be a JWT.
+// See https://datatracker.ietf.org/doc/html/rfc6749#section-1.3.4 for context.
 type Storage interface {
 	AuthStorage
 	OPStorage
