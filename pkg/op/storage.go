package op

import (
	"context"
	"errors"
	"time"

	"gopkg.in/square/go-jose.v2"

	"github.com/zitadel/oidc/v2/pkg/oidc"
)

type AuthStorage interface {
	CreateAuthRequest(context.Context, *oidc.AuthRequest, string) (AuthRequest, error)
	AuthRequestByID(context.Context, string) (AuthRequest, error)
	AuthRequestByCode(context.Context, string) (AuthRequest, error)
	SaveAuthCode(context.Context, string, string) error
	DeleteAuthRequest(context.Context, string) error

	// The TokenRequest parameter of CreateAccessToken can be any of:
	//
	// * TokenRequest as returned by ClientCredentialsStorage.ClientCredentialsTokenRequest,
	//
	// * AuthRequest as returned by AuthRequestByID or AuthRequestByCode (above)
	//
	// * *oidc.JWTTokenRequest from a JWT that is the assertion value of a JWT Profile
	//   Grant: https://datatracker.ietf.org/doc/html/rfc7523#section-2.1
	//
	// * TokenExchangeRequest
	CreateAccessToken(context.Context, TokenRequest) (accessTokenID string, expiration time.Time, err error)

	// The TokenRequest parameter of CreateAccessAndRefreshTokens can be any of:
	//
	// * TokenRequest as returned by ClientCredentialsStorage.ClientCredentialsTokenRequest
	//
	// * RefreshTokenRequest as returned by AuthStorage.TokenRequestByRefreshToken
	//
	// * AuthRequest as by returned by the AuthRequestByID or AuthRequestByCode (above).
	//   Used for the authorization code flow which requested offline_access scope and
	//   registered the refresh_token grant type in advance
	//
	// * TokenExchangeRequest
	CreateAccessAndRefreshTokens(ctx context.Context, request TokenRequest, currentRefreshToken string) (accessTokenID string, newRefreshTokenID string, expiration time.Time, err error)
	TokenRequestByRefreshToken(ctx context.Context, refreshTokenID string) (RefreshTokenRequest, error)

	TerminateSession(ctx context.Context, userID string, clientID string) error

	// RevokeToken should revoke a token. In the situation that the original request was to
	// revoke an access token, then tokenOrTokenID will be a tokenID and userID will be set
	// but if the original request was for a refresh token, then userID will be empty and
	// tokenOrTokenID will be the refresh token, not its ID.
	RevokeToken(ctx context.Context, tokenOrTokenID string, userID string, clientID string) *oidc.Error

	SigningKey(context.Context) (SigningKey, error)
	SignatureAlgorithms(context.Context) ([]jose.SignatureAlgorithm, error)
	KeySet(context.Context) ([]Key, error)
}

type ClientCredentialsStorage interface {
	ClientCredentials(ctx context.Context, clientID, clientSecret string) (Client, error)
	ClientCredentialsTokenRequest(ctx context.Context, clientID string, scopes []string) (TokenRequest, error)
}

<<<<<<< HEAD
type TokenExchangeStorage interface {
	// ValidateTokenExchangeRequest will be called to validate parsed (including tokens) Token Exchange Grant request.
	//
	// Important validations can include:
	// - permissions
	// - set requested token type to some default value if it is empty (rfc 8693 allows it) using SetRequestedTokenType method.
	//   Depending on RequestedTokenType - the following tokens will be issued:
	//   - RefreshTokenType - both access and refresh tokens
	//   - AccessTokenType - only access token
	//   - IDTokenType - only id token
	// - validation of subject's token type on possibility to be exchanged to the requested token type (according to your requirements)
	// - scopes (and update them using SetCurrentScopes method)
	// - set new subject if it differs from exchange subject (impersonation flow)
	//
	// Request will include subject's and/or actor's token claims if correspinding tokens are access/id_token issued by op
	// or third party tokens parsed by TokenExchangeTokensVerifierStorage interface methods.
	ValidateTokenExchangeRequest(ctx context.Context, request TokenExchangeRequest) error

	// CreateTokenExchangeRequest will be called after parsing and validating token exchange request.
	// Stored request is not accessed later by op - so it is up to implementer to decide
	// should this method actually store the request or not (common use case - store for it for audit purposes)
	CreateTokenExchangeRequest(ctx context.Context, request TokenExchangeRequest) error

	// GetPrivateClaimsFromTokenExchangeRequest will be called during access token creation.
	// Claims evaluation can be based on all validated request data available, including: scopes, resource, audience, etc.
	GetPrivateClaimsFromTokenExchangeRequest(ctx context.Context, request TokenExchangeRequest) (claims map[string]interface{}, err error)

	// SetUserinfoFromTokenExchangeRequest will be called during id token creation.
	// Claims evaluation can be based on all validated request data available, including: scopes, resource, audience, etc.
	SetUserinfoFromTokenExchangeRequest(ctx context.Context, userinfo oidc.UserInfoSetter, request TokenExchangeRequest) error
}

// TokenExchangeTokensVerifierStorage is an optional interface used in token exchange process to verify tokens
// issued by third-party applications. If interface is not implemented - only tokens issued by op will be exchanged.
type TokenExchangeTokensVerifierStorage interface {
	VerifyExchangeSubjectToken(ctx context.Context, token string, tokenType oidc.TokenType) (tokenIDOrToken string, subject string, tokenClaims map[string]interface{}, err error)
	VerifyExchangeActorToken(ctx context.Context, token string, tokenType oidc.TokenType) (tokenIDOrToken string, actor string, tokenClaims map[string]interface{}, err error)
}
=======
// CanRefreshTokenInfo is an optional additional interface that Storage can support.
// Supporting CanRefreshTokenInfo is required to be able to (revoke) a refresh token that
// is neither an encrypted string of <tokenID>:<userID> nor a JWT.
type CanRefreshTokenInfo interface {
	// GetRefreshTokenInfo must return ErrInvalidRefreshToken when presented
	// with a token that is not a refresh token.
	GetRefreshTokenInfo(ctx context.Context, clientID string, token string) (userID string, tokenID string, err error)
}

var ErrInvalidRefreshToken = errors.New("invalid_refresh_token")
>>>>>>> 1165d88c

type OPStorage interface {
	GetClientByClientID(ctx context.Context, clientID string) (Client, error)
	AuthorizeClientIDSecret(ctx context.Context, clientID, clientSecret string) error
	SetUserinfoFromScopes(ctx context.Context, userinfo oidc.UserInfoSetter, userID, clientID string, scopes []string) error
	SetUserinfoFromToken(ctx context.Context, userinfo oidc.UserInfoSetter, tokenID, subject, origin string) error
	SetIntrospectionFromToken(ctx context.Context, userinfo oidc.IntrospectionResponse, tokenID, subject, clientID string) error
	GetPrivateClaimsFromScopes(ctx context.Context, userID, clientID string, scopes []string) (map[string]interface{}, error)

	// GetKeyByIDAndUserID is mis-named.  It does not pass userID.  Instead
	// it passes the clientID.
	GetKeyByIDAndUserID(ctx context.Context, keyID, clientID string) (*jose.JSONWebKey, error)
	ValidateJWTProfileScopes(ctx context.Context, userID string, scopes []string) ([]string, error)
}

// JWTProfileTokenStorage is an additional, optional storage to implement
// implementing it, allows specifying the [AccessTokenType] of the access_token returned form the JWT Profile TokenRequest
type JWTProfileTokenStorage interface {
	JWTProfileTokenType(ctx context.Context, request TokenRequest) (AccessTokenType, error)
}

// Storage is a required parameter for NewOpenIDProvider(). In addition to the
// embedded interfaces below, if the passed Storage implements ClientCredentialsStorage
// then the grant type "client_credentials" will be supported. In that case, the access
// token returned by CreateAccessToken should be a JWT.
// See https://datatracker.ietf.org/doc/html/rfc6749#section-1.3.4 for context.
type Storage interface {
	AuthStorage
	OPStorage
	Health(context.Context) error
}

type StorageNotFoundError interface {
	IsNotFound()
}

type EndSessionRequest struct {
	UserID      string
	ClientID    string
	RedirectURI string
}<|MERGE_RESOLUTION|>--- conflicted
+++ resolved
@@ -61,7 +61,6 @@
 	ClientCredentialsTokenRequest(ctx context.Context, clientID string, scopes []string) (TokenRequest, error)
 }
 
-<<<<<<< HEAD
 type TokenExchangeStorage interface {
 	// ValidateTokenExchangeRequest will be called to validate parsed (including tokens) Token Exchange Grant request.
 	//
@@ -100,7 +99,7 @@
 	VerifyExchangeSubjectToken(ctx context.Context, token string, tokenType oidc.TokenType) (tokenIDOrToken string, subject string, tokenClaims map[string]interface{}, err error)
 	VerifyExchangeActorToken(ctx context.Context, token string, tokenType oidc.TokenType) (tokenIDOrToken string, actor string, tokenClaims map[string]interface{}, err error)
 }
-=======
+
 // CanRefreshTokenInfo is an optional additional interface that Storage can support.
 // Supporting CanRefreshTokenInfo is required to be able to (revoke) a refresh token that
 // is neither an encrypted string of <tokenID>:<userID> nor a JWT.
@@ -111,7 +110,6 @@
 }
 
 var ErrInvalidRefreshToken = errors.New("invalid_refresh_token")
->>>>>>> 1165d88c
 
 type OPStorage interface {
 	GetClientByClientID(ctx context.Context, clientID string) (Client, error)
