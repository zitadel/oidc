package op

import (
	"net/http/httptest"
	"net/url"
	"testing"

	"github.com/stretchr/testify/assert"
)

func TestValidateIssuer(t *testing.T) {
	type args struct {
		issuer        string
		allowInsecure bool
	}
	tests := []struct {
		name    string
		args    args
		wantErr bool
	}{
		{
			"missing issuer fails",
			args{
				issuer: "",
			},
			true,
		},
		{
			"invalid url for issuer fails",
			args{
				issuer: ":issuer",
			},
			true,
		},
		{
			"host for issuer missing fails",
			args{
				issuer: "https:///issuer",
			},
			true,
		},
		{
			"host with fragment fails",
			args{
				issuer: "https://issuer.com/#issuer",
			},
			true,
		},
		{
			"host with query fails",
			args{
				issuer: "https://issuer.com?issuer=me",
			},
			true,
		},
		{
			"host with http fails",
			args{
				issuer: "http://issuer.com",
			},
			true,
		},
		{
			"host with https ok",
			args{
				issuer: "https://issuer.com",
			},
			false,
		},
		{
			"custom scheme fails",
			args{
				issuer: "custom://localhost:9999",
			},
			true,
		},
		{
			"http with allowInsecure ok",
			args{
				issuer:        "http://localhost:9999",
				allowInsecure: true,
			},
			false,
		},
		{
			"https with allowInsecure ok",
			args{
				issuer:        "https://localhost:9999",
				allowInsecure: true,
			},
			false,
		},
		{
			"custom scheme with allowInsecure fails",
			args{
				issuer:        "custom://localhost:9999",
				allowInsecure: true,
			},
			true,
		},
	}
<<<<<<< HEAD
	// ensure env is not set
	//nolint:errcheck
	os.Unsetenv(OidcDevMode)
=======
>>>>>>> 3e6ea034
	for _, tt := range tests {
		t.Run(tt.name, func(t *testing.T) {
			if err := ValidateIssuer(tt.args.issuer, tt.args.allowInsecure); (err != nil) != tt.wantErr {
				t.Errorf("ValidateIssuer() error = %v, wantErr %v", err, tt.wantErr)
			}
		})
	}
}

func TestValidateIssuerPath(t *testing.T) {
	type args struct {
		issuerPath *url.URL
	}
	tests := []struct {
		name    string
		args    args
		wantErr bool
	}{
		{
			"empty ok",
			args{func() *url.URL {
				u, _ := url.Parse("")
				return u
			}()},
			false,
		},
		{
			"custom ok",
			args{func() *url.URL {
				u, _ := url.Parse("/custom")
				return u
			}()},
			false,
		},
		{
			"fragment fails",
			args{func() *url.URL {
				u, _ := url.Parse("#fragment")
				return u
			}()},
			true,
		},
		{
			"query fails",
			args{func() *url.URL {
				u, _ := url.Parse("?query=value")
				return u
			}()},
			true,
		},
	}
	for _, tt := range tests {
		t.Run(tt.name, func(t *testing.T) {
			if err := ValidateIssuerPath(tt.args.issuerPath); (err != nil) != tt.wantErr {
				t.Errorf("ValidateIssuerPath() error = %v, wantErr %v", err, tt.wantErr)
			}
		})
	}
}

func TestIssuerFromHost(t *testing.T) {
	type args struct {
		path          string
		allowInsecure bool
		target        string
	}
	type res struct {
		issuer string
		err    error
	}
	tests := []struct {
		name string
		args args
		res  res
	}{
		{
			"invalid issuer path",
			args{
				path:          "/#fragment",
				allowInsecure: false,
			},
			res{
				issuer: "",
				err:    ErrInvalidIssuerPath,
			},
		},
		{
			"empty path secure",
			args{
				path:          "",
				allowInsecure: false,
				target:        "https://issuer.com",
			},
			res{
				issuer: "https://issuer.com",
				err:    nil,
			},
		},
		{
			"custom path secure",
			args{
				path:          "/custom/",
				allowInsecure: false,
				target:        "https://issuer.com",
			},
			res{
				issuer: "https://issuer.com/custom/",
				err:    nil,
			},
		},
		{
			"custom path no leading slash",
			args{
				path:          "custom/",
				allowInsecure: false,
				target:        "https://issuer.com",
			},
			res{
				issuer: "https://issuer.com/custom/",
				err:    nil,
			},
		},
		{
			"empty path unsecure",
			args{
				path:          "",
				allowInsecure: true,
				target:        "http://issuer.com",
			},
			res{
				issuer: "http://issuer.com",
				err:    nil,
			},
		},
		{
			"custom path unsecure",
			args{
				path:          "/custom/",
				allowInsecure: true,
				target:        "http://issuer.com",
			},
			res{
				issuer: "http://issuer.com/custom/",
				err:    nil,
			},
		},
	}
	for _, tt := range tests {
		t.Run(tt.name, func(t *testing.T) {
			issuer, err := IssuerFromHost(tt.args.path)(tt.args.allowInsecure)
			if tt.res.err == nil {
				assert.NoError(t, err)
				req := httptest.NewRequest("", tt.args.target, nil)
				assert.Equal(t, tt.res.issuer, issuer(req))
			}
			if tt.res.err != nil {
				assert.ErrorIs(t, err, tt.res.err)
			}
		})
	}
}

func TestStaticIssuer(t *testing.T) {
	type args struct {
		issuer        string
		allowInsecure bool
	}
	type res struct {
		issuer string
		err    error
	}
	tests := []struct {
		name string
		args args
		res  res
	}{
		{
			"invalid issuer",
			args{
				issuer:        "",
				allowInsecure: false,
			},
			res{
				issuer: "",
				err:    ErrInvalidIssuerNoIssuer,
			},
		},
		{
			"empty path secure",
			args{
				issuer:        "https://issuer.com",
				allowInsecure: false,
			},
			res{
				issuer: "https://issuer.com",
				err:    nil,
			},
		},
		{
			"custom path secure",
			args{
				issuer:        "https://issuer.com/custom/",
				allowInsecure: false,
			},
			res{
				issuer: "https://issuer.com/custom/",
				err:    nil,
			},
		},
		{
			"unsecure",
			args{
				issuer:        "http://issuer.com",
				allowInsecure: true,
			},
			res{
				issuer: "http://issuer.com",
				err:    nil,
			},
		},
	}
	for _, tt := range tests {
		t.Run(tt.name, func(t *testing.T) {
			issuer, err := StaticIssuer(tt.args.issuer)(tt.args.allowInsecure)
			if tt.res.err == nil {
				assert.NoError(t, err)
				assert.Equal(t, tt.res.issuer, issuer(nil))
			}
			if tt.res.err != nil {
				assert.ErrorIs(t, err, tt.res.err)
			}
		})
	}
}<|MERGE_RESOLUTION|>--- conflicted
+++ resolved
@@ -99,12 +99,6 @@
 			true,
 		},
 	}
-<<<<<<< HEAD
-	// ensure env is not set
-	//nolint:errcheck
-	os.Unsetenv(OidcDevMode)
-=======
->>>>>>> 3e6ea034
 	for _, tt := range tests {
 		t.Run(tt.name, func(t *testing.T) {
 			if err := ValidateIssuer(tt.args.issuer, tt.args.allowInsecure); (err != nil) != tt.wantErr {
