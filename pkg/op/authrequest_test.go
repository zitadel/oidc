package op_test

import (
	"net/http"
	"net/http/httptest"
	"net/url"
	"reflect"
	"testing"

	"github.com/gorilla/schema"
	"github.com/stretchr/testify/require"

	"github.com/caos/oidc/pkg/oidc"
	"github.com/caos/oidc/pkg/op"
	"github.com/caos/oidc/pkg/op/mock"
	"github.com/caos/oidc/pkg/rp"
	rp_mock "github.com/caos/oidc/pkg/rp/mock"
	"github.com/caos/oidc/pkg/utils"
)

//
//func TestAuthorize(t *testing.T) {
//	// testCallback := func(t *testing.T, clienID string) callbackHandler {
//	// 	return func(authReq *oidc.AuthRequest, client oidc.Client, w http.ResponseWriter, r *http.Request) {
//	// 		// require.Equal(t, clientID, client.)
//	// 	}
//	// }
//	// testErr := func(t *testing.T, expected error) errorHandler {
//	// 	return func(w http.ResponseWriter, r *http.Request, authReq *oidc.AuthRequest, err error) {
//	// 		require.Equal(t, expected, err)
//	// 	}
//	// }
//	type args struct {
//		w          http.ResponseWriter
//		r          *http.Request
//		authorizer op.Authorizer
//	}
//	tests := []struct {
//		name string
//		args args
//	}{
//		{
//			"parsing fails",
//			args{
//				httptest.NewRecorder(),
//				&http.Request{Method: "POST", Body: nil},
//				mock.NewAuthorizerExpectValid(t, true),
//				// testCallback(t, ""),
//				// testErr(t, ErrInvalidRequest("cannot parse form")),
//			},
//		},
//		{
//			"decoding fails",
//			args{
//				httptest.NewRecorder(),
//				func() *http.Request {
//					r := httptest.NewRequest("POST", "/authorize", strings.NewReader("client_id=foo"))
//					r.Header.Set("Content-Type", "application/x-www-form-urlencoded")
//					return r
//				}(),
//				mock.NewAuthorizerExpectValid(t, true),
//				// testCallback(t, ""),
//				// testErr(t, ErrInvalidRequest("cannot parse auth request")),
//			},
//		},
//		// {"decoding fails", args{httptest.NewRecorder(), &http.Request{}, mock.NewAuthorizerExpectValid(t), nil, testErr(t, nil)}},
//	}
//	for _, tt := range tests {
//		t.Run(tt.name, func(t *testing.T) {
//			op.Authorize(tt.args.w, tt.args.r, tt.args.authorizer)
//		})
//	}
//}

func TestParseAuthorizeRequest(t *testing.T) {
	type args struct {
		r       *http.Request
		decoder utils.Decoder
	}
	type res struct {
		want *oidc.AuthRequest
		err  bool
	}
	tests := []struct {
		name string
		args args
		res  res
	}{
		{
			"parsing form error",
			args{
				&http.Request{URL: &url.URL{RawQuery: "invalid=%%param"}},
				schema.NewDecoder(),
			},
			res{
				nil,
				true,
			},
		},
		{
			"decoding error",
			args{
				&http.Request{URL: &url.URL{RawQuery: "unknown=value"}},
				func() utils.Decoder {
					decoder := schema.NewDecoder()
					decoder.IgnoreUnknownKeys(false)
					return decoder
				}(),
			},
			res{
				nil,
				true,
			},
		},
		{
			"parsing ok",
			args{
				&http.Request{URL: &url.URL{RawQuery: "scope=openid"}},
				func() utils.Decoder {
					decoder := schema.NewDecoder()
					decoder.IgnoreUnknownKeys(false)
					return decoder
				}(),
			},
			res{
				&oidc.AuthRequest{Scopes: oidc.Scopes{"openid"}},
				false,
			},
		},
	}
	for _, tt := range tests {
		t.Run(tt.name, func(t *testing.T) {
			got, err := op.ParseAuthorizeRequest(tt.args.r, tt.args.decoder)
			if (err != nil) != tt.res.err {
				t.Errorf("ParseAuthorizeRequest() error = %v, wantErr %v", err, tt.res.err)
			}
			if !reflect.DeepEqual(got, tt.res.want) {
				t.Errorf("ParseAuthorizeRequest() got = %v, want %v", got, tt.res.want)
			}
		})
	}
}

func TestValidateAuthRequest(t *testing.T) {
	type args struct {
		authRequest *oidc.AuthRequest
		storage     op.Storage
		verifier    rp.Verifier
	}
	tests := []struct {
		name    string
		args    args
		wantErr bool
	}{
		//TODO:
		// {
		// 	"oauth2 spec"
		// }
		{
			"scope missing fails",
			args{&oidc.AuthRequest{}, mock.NewMockStorageExpectValidClientID(t), nil},
			true,
		},
		{
			"scope openid missing fails",
			args{&oidc.AuthRequest{Scopes: []string{"profile"}}, mock.NewMockStorageExpectValidClientID(t), nil},
			true,
		},
		{
			"response_type missing fails",
			args{&oidc.AuthRequest{Scopes: []string{"openid"}}, mock.NewMockStorageExpectValidClientID(t), nil},
			true,
		},
		{
			"client_id missing fails",
			args{&oidc.AuthRequest{Scopes: []string{"openid"}, ResponseType: oidc.ResponseTypeCode}, mock.NewMockStorageExpectValidClientID(t), nil},
			true,
		},
		{
			"redirect_uri missing fails",
			args{&oidc.AuthRequest{Scopes: []string{"openid"}, ResponseType: oidc.ResponseTypeCode, ClientID: "client_id"}, mock.NewMockStorageExpectValidClientID(t), nil},
			true,
		},
	}
	for _, tt := range tests {
		t.Run(tt.name, func(t *testing.T) {
			_, err := op.ValidateAuthRequest(nil, tt.args.authRequest, tt.args.storage, tt.args.verifier)
			if (err != nil) != tt.wantErr {
				t.Errorf("ValidateAuthRequest() error = %v, wantErr %v", err, tt.wantErr)
			}
		})
	}
}

func TestValidateAuthReqScopes(t *testing.T) {
	type args struct {
		scopes []string
	}
	tests := []struct {
		name    string
		args    args
		wantErr bool
	}{
		{
			"scopes missing fails", args{}, true,
		},
		{
			"scope openid missing fails", args{[]string{"email"}}, true,
		},
		{
			"scope ok", args{[]string{"openid"}}, false,
		},
	}
	for _, tt := range tests {
		t.Run(tt.name, func(t *testing.T) {
			if err := op.ValidateAuthReqScopes(tt.args.scopes); (err != nil) != tt.wantErr {
				t.Errorf("ValidateAuthReqScopes() error = %v, wantErr %v", err, tt.wantErr)
			}
		})
	}
}

func TestValidateAuthReqRedirectURI(t *testing.T) {
	type args struct {
		uri          string
		client       op.Client
		responseType oidc.ResponseType
	}
	tests := []struct {
		name    string
		args    args
		wantErr bool
	}{
		{
			"empty fails",
			args{"",
				mock.NewClientWithConfig(t, []string{"https://registered.com/callback"}, op.ApplicationTypeWeb, nil, false),
				oidc.ResponseTypeCode},
			true,
		},
		{
			"unregistered fails",
			args{"https://unregistered.com/callback",
				mock.NewClientWithConfig(t, []string{"https://registered.com/callback"}, op.ApplicationTypeWeb, nil, false),
				oidc.ResponseTypeCode},
			true,
		},
		{
			"code flow registered http not confidential fails",
			args{"http://registered.com/callback",
				mock.NewClientWithConfig(t, []string{"http://registered.com/callback"}, op.ApplicationTypeUserAgent, nil, false),
				oidc.ResponseTypeCode},
			true,
		},
		{
			"code flow registered http confidential ok",
			args{"http://registered.com/callback",
				mock.NewClientWithConfig(t, []string{"http://registered.com/callback"}, op.ApplicationTypeWeb, nil, false),
				oidc.ResponseTypeCode},
			false,
		},
		{
			"code flow registered custom not native fails",
			args{"custom://callback",
				mock.NewClientWithConfig(t, []string{"custom://callback"}, op.ApplicationTypeUserAgent, nil, false),
				oidc.ResponseTypeCode},
			true,
		},
		{
			"code flow registered custom native ok",
			args{"custom://callback",
				mock.NewClientWithConfig(t, []string{"custom://callback"}, op.ApplicationTypeNative, nil, false),
				oidc.ResponseTypeCode},
			false,
		},
		{
			"code flow dev mode http ok",
			args{"http://registered.com/callback",
				mock.NewClientWithConfig(t, []string{"http://registered.com/callback"}, op.ApplicationTypeNative, nil, true),
				oidc.ResponseTypeCode},
			false,
		},
		{
			"implicit flow registered ok",
			args{"https://registered.com/callback",
				mock.NewClientWithConfig(t, []string{"https://registered.com/callback"}, op.ApplicationTypeUserAgent, nil, false),
				oidc.ResponseTypeIDToken},
			false,
		},
		{
			"implicit flow unregistered fails",
			args{"https://unregistered.com/callback",
				mock.NewClientWithConfig(t, []string{"https://registered.com/callback"}, op.ApplicationTypeUserAgent, nil, false),
				oidc.ResponseTypeIDToken},
			true,
		},
		{
			"implicit flow registered http localhost native ok",
			args{"http://localhost:9999/callback",
				mock.NewClientWithConfig(t, []string{"http://localhost:9999/callback"}, op.ApplicationTypeNative, nil, false),
				oidc.ResponseTypeIDToken},
			false,
		},
		{
			"implicit flow registered http localhost user agent fails",
			args{"http://localhost:9999/callback",
				mock.NewClientWithConfig(t, []string{"http://localhost:9999/callback"}, op.ApplicationTypeUserAgent, nil, false),
				oidc.ResponseTypeIDToken},
			true,
		},
		{
			"implicit flow http non localhost fails",
			args{"http://registered.com/callback",
				mock.NewClientWithConfig(t, []string{"http://registered.com/callback"}, op.ApplicationTypeNative, nil, false),
				oidc.ResponseTypeIDToken},
			true,
		},
		{
			"implicit flow custom fails",
			args{"custom://callback",
				mock.NewClientWithConfig(t, []string{"custom://callback"}, op.ApplicationTypeNative, nil, false),
				oidc.ResponseTypeIDToken},
			true,
		},
		{
			"implicit flow dev mode http ok",
			args{"http://registered.com/callback",
				mock.NewClientWithConfig(t, []string{"http://registered.com/callback"}, op.ApplicationTypeNative, nil, true),
				oidc.ResponseTypeIDToken},
			false,
		},
	}
	for _, tt := range tests {
		t.Run(tt.name, func(t *testing.T) {
			if err := op.ValidateAuthReqRedirectURI(tt.args.client, tt.args.uri, tt.args.responseType); (err != nil) != tt.wantErr {
				t.Errorf("ValidateRedirectURI() error = %v, wantErr %v", err.Error(), tt.wantErr)
			}
		})
	}
}

func TestValidateAuthReqResponseType(t *testing.T) {
	type args struct {
		responseType oidc.ResponseType
<<<<<<< HEAD
	}
	type res struct {
		err bool
	}
	tests := []struct {
		name string
		args args
		res  res
	}{
		{
			"code no error",
			args{"code"},
			res{false},
		},
		{
			"id_token token no error",
			args{"id_token token"},
			res{false},
		},
		{
			"id_token no error",
			args{"id_token"},
			res{false},
		},
		{
			"no response_type error",
			args{},
			res{true},
		},
		{
			"invalid response_type error",
			args{"invalid"},
			res{true},
=======
		client       op.Client
	}
	tests := []struct {
		name    string
		args    args
		wantErr bool
	}{
		{
			"empty response type",
			args{"",
				mock.NewClientWithConfig(t, nil, op.ApplicationTypeNative, []oidc.ResponseType{oidc.ResponseTypeCode}, true)},
			true,
		},
		{
			"response type missing in client config",
			args{oidc.ResponseTypeIDToken,
				mock.NewClientWithConfig(t, nil, op.ApplicationTypeNative, []oidc.ResponseType{oidc.ResponseTypeCode}, true)},
			true,
		},
		{
			"valid response type",
			args{oidc.ResponseTypeCode,
				mock.NewClientWithConfig(t, nil, op.ApplicationTypeNative, []oidc.ResponseType{oidc.ResponseTypeCode}, true)},
			false,
>>>>>>> 2794ff12
		},
	}
	for _, tt := range tests {
		t.Run(tt.name, func(t *testing.T) {
<<<<<<< HEAD
			if err := op.ValidateAuthReqResponseType(tt.args.responseType); (err != nil) != tt.res.err {
				t.Errorf("ValidateAuthReqResponseType() error = %v, wantErr %v", err, tt.res.err)
			}
		})
	}
}

func TestValidateAuthReqIDTokenHint(t *testing.T) {
	type args struct {
		idTokenHint string
		verifier    rp.Verifier
	}
	type res struct {
		userID string
		err    bool
	}
	tests := []struct {
		name string
		args args
		res  res
	}{
		{
			"no id_token_hint, no id and ok",
			args{
				"",
				nil,
			},
			res{
				"",
				false,
			},
		},
		{
			"invalid id_token_hint, no id and error",
			args{
				"invalid",
				rp_mock.NewMockVerifierExpectInvalid(t),
			},
			res{
				"",
				true,
			},
		},
		{
			"no id_token_hint ok",
			args{
				"valid",
				rp_mock.NewMockVerifierExpectValid(t),
			},
			res{
				"id",
				false,
			},
		},
	}
	for _, tt := range tests {
		t.Run(tt.name, func(t *testing.T) {
			got, err := op.ValidateAuthReqIDTokenHint(nil, tt.args.idTokenHint, tt.args.verifier)
			if (err != nil) != tt.res.err {
				t.Errorf("ValidateAuthReqIDTokenHint() error = %v, wantErr %v", err, tt.res.err)
				return
			}
			if got != tt.res.userID {
				t.Errorf("ValidateAuthReqIDTokenHint() got = %v, want %v", got, tt.res.userID)
=======
			if err := op.ValidateAuthReqResponseType(tt.args.client, tt.args.responseType); (err != nil) != tt.wantErr {
				t.Errorf("ValidateAuthReqScopes() error = %v, wantErr %v", err, tt.wantErr)
>>>>>>> 2794ff12
			}
		})
	}
}

func TestRedirectToLogin(t *testing.T) {
	type args struct {
		authReqID string
		client    op.Client
		w         http.ResponseWriter
		r         *http.Request
	}
	tests := []struct {
		name string
		args args
	}{
		{
			"redirect ok",
			args{
				"id",
				mock.NewClientExpectAny(t, op.ApplicationTypeNative),
				httptest.NewRecorder(),
				httptest.NewRequest("GET", "/authorize", nil),
			},
		},
	}
	for _, tt := range tests {
		t.Run(tt.name, func(t *testing.T) {
			op.RedirectToLogin(tt.args.authReqID, tt.args.client, tt.args.w, tt.args.r)
			rec := tt.args.w.(*httptest.ResponseRecorder)
			require.Equal(t, http.StatusFound, rec.Code)
			require.Equal(t, "/login?id=id", rec.Header().Get("location"))
		})
	}
}

func TestAuthorizeCallback(t *testing.T) {
	type args struct {
		w          http.ResponseWriter
		r          *http.Request
		authorizer op.Authorizer
	}
	tests := []struct {
		name string
		args args
	}{
		// TODO: Add test cases.
	}
	for _, tt := range tests {
		t.Run(tt.name, func(t *testing.T) {
			op.AuthorizeCallback(tt.args.w, tt.args.r, tt.args.authorizer)
		})
	}
}

func TestAuthResponse(t *testing.T) {
	type args struct {
		authReq    op.AuthRequest
		authorizer op.Authorizer
		w          http.ResponseWriter
		r          *http.Request
	}
	tests := []struct {
		name string
		args args
	}{
		// TODO: Add test cases.
	}
	for _, tt := range tests {
		t.Run(tt.name, func(t *testing.T) {
			op.AuthResponse(tt.args.authReq, tt.args.authorizer, tt.args.w, tt.args.r)
		})
	}
}<|MERGE_RESOLUTION|>--- conflicted
+++ resolved
@@ -342,41 +342,6 @@
 func TestValidateAuthReqResponseType(t *testing.T) {
 	type args struct {
 		responseType oidc.ResponseType
-<<<<<<< HEAD
-	}
-	type res struct {
-		err bool
-	}
-	tests := []struct {
-		name string
-		args args
-		res  res
-	}{
-		{
-			"code no error",
-			args{"code"},
-			res{false},
-		},
-		{
-			"id_token token no error",
-			args{"id_token token"},
-			res{false},
-		},
-		{
-			"id_token no error",
-			args{"id_token"},
-			res{false},
-		},
-		{
-			"no response_type error",
-			args{},
-			res{true},
-		},
-		{
-			"invalid response_type error",
-			args{"invalid"},
-			res{true},
-=======
 		client       op.Client
 	}
 	tests := []struct {
@@ -401,80 +366,12 @@
 			args{oidc.ResponseTypeCode,
 				mock.NewClientWithConfig(t, nil, op.ApplicationTypeNative, []oidc.ResponseType{oidc.ResponseTypeCode}, true)},
 			false,
->>>>>>> 2794ff12
-		},
-	}
-	for _, tt := range tests {
-		t.Run(tt.name, func(t *testing.T) {
-<<<<<<< HEAD
-			if err := op.ValidateAuthReqResponseType(tt.args.responseType); (err != nil) != tt.res.err {
-				t.Errorf("ValidateAuthReqResponseType() error = %v, wantErr %v", err, tt.res.err)
-			}
-		})
-	}
-}
-
-func TestValidateAuthReqIDTokenHint(t *testing.T) {
-	type args struct {
-		idTokenHint string
-		verifier    rp.Verifier
-	}
-	type res struct {
-		userID string
-		err    bool
-	}
-	tests := []struct {
-		name string
-		args args
-		res  res
-	}{
-		{
-			"no id_token_hint, no id and ok",
-			args{
-				"",
-				nil,
-			},
-			res{
-				"",
-				false,
-			},
-		},
-		{
-			"invalid id_token_hint, no id and error",
-			args{
-				"invalid",
-				rp_mock.NewMockVerifierExpectInvalid(t),
-			},
-			res{
-				"",
-				true,
-			},
-		},
-		{
-			"no id_token_hint ok",
-			args{
-				"valid",
-				rp_mock.NewMockVerifierExpectValid(t),
-			},
-			res{
-				"id",
-				false,
-			},
-		},
-	}
-	for _, tt := range tests {
-		t.Run(tt.name, func(t *testing.T) {
-			got, err := op.ValidateAuthReqIDTokenHint(nil, tt.args.idTokenHint, tt.args.verifier)
-			if (err != nil) != tt.res.err {
-				t.Errorf("ValidateAuthReqIDTokenHint() error = %v, wantErr %v", err, tt.res.err)
-				return
-			}
-			if got != tt.res.userID {
-				t.Errorf("ValidateAuthReqIDTokenHint() got = %v, want %v", got, tt.res.userID)
-=======
+		},
+	}
+	for _, tt := range tests {
+		t.Run(tt.name, func(t *testing.T) {
 			if err := op.ValidateAuthReqResponseType(tt.args.client, tt.args.responseType); (err != nil) != tt.wantErr {
 				t.Errorf("ValidateAuthReqScopes() error = %v, wantErr %v", err, tt.wantErr)
->>>>>>> 2794ff12
 			}
 		})
 	}
