--- conflicted
+++ resolved
@@ -4,11 +4,7 @@
 	"context"
 	"time"
 
-<<<<<<< HEAD
-	"github.com/zitadel/oidc/pkg/oidc"
-=======
 	"github.com/zitadel/oidc/v2/pkg/oidc"
->>>>>>> 3e6ea034
 )
 
 type AccessTokenVerifier interface {
