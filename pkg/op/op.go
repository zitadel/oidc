--- conflicted
+++ resolved
@@ -208,13 +208,10 @@
 	timer                   <-chan time.Time
 	accessTokenVerifierOpts []AccessTokenVerifierOpt
 	idTokenHintVerifierOpts []IDTokenHintVerifierOpt
-<<<<<<< HEAD
-=======
 }
 
 func (o *Provider) IssuerFromRequest(r *http.Request) string {
 	return o.issuer(r)
->>>>>>> 1165d88c
 }
 
 func (o *Provider) Insecure() bool {
@@ -269,14 +266,9 @@
 	return o.config.GrantTypeRefreshToken
 }
 
-<<<<<<< HEAD
-func (o *openidProvider) GrantTypeTokenExchangeSupported() bool {
+func (o *Provider) GrantTypeTokenExchangeSupported() bool {
 	_, ok := o.storage.(TokenExchangeStorage)
 	return ok
-=======
-func (o *Provider) GrantTypeTokenExchangeSupported() bool {
-	return false
->>>>>>> 1165d88c
 }
 
 func (o *Provider) GrantTypeJWTAuthorizationSupported() bool {
