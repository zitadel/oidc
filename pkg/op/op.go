--- conflicted
+++ resolved
@@ -12,14 +12,9 @@
 	"golang.org/x/text/language"
 	"gopkg.in/square/go-jose.v2"
 
-<<<<<<< HEAD
-	httphelper "github.com/zitadel/oidc/pkg/http"
-	"github.com/zitadel/oidc/pkg/oidc"
-	str "github.com/zitadel/oidc/pkg/strings"
-=======
 	httphelper "github.com/zitadel/oidc/v2/pkg/http"
 	"github.com/zitadel/oidc/v2/pkg/oidc"
->>>>>>> 8e298791
+	str "github.com/zitadel/oidc/v2/pkg/strings"
 )
 
 const (
@@ -88,16 +83,8 @@
 
 func CreateRouter(o OpenIDProvider, interceptors ...HttpInterceptor) *mux.Router {
 	router := mux.NewRouter()
-<<<<<<< HEAD
-	router.Use(handlers.CORS(
-		handlers.AllowCredentials(),
-		handlers.AllowedHeaders(o.AllowedCorsHeaders()),
-		handlers.AllowedOriginValidator(allowAllOrigins),
-	))
-=======
 	router.Use(cors.New(defaultCORSOptions).Handler)
 	router.Use(intercept(o.IssuerFromRequest, interceptors...))
->>>>>>> 8e298791
 	router.HandleFunc(healthEndpoint, healthHandler)
 	router.HandleFunc(readinessEndpoint, readyHandler(o.Probes()))
 	router.HandleFunc(oidc.DiscoveryEndpoint, discoveryHandler(o, o.Storage()))
@@ -123,12 +110,7 @@
 	return o.AuthorizationEndpoint().Relative() + authCallbackPathSuffix
 }
 
-<<<<<<< HEAD
-type config struct {
-	Issuer                   string
-=======
 type Config struct {
->>>>>>> 8e298791
 	CryptoKey                [32]byte
 	DefaultLogoutRedirectURI string
 	CodeMethodS256           bool
@@ -152,9 +134,9 @@
 	JwksURI            Endpoint
 }
 
-func NewConfig() *config {
+func NewConfig() *Config {
 	// config defaults
-	config := &config{
+	config := &Config{
 		SupportedScopes:    DefaultSupportedScopes,
 		AllowedCorsHeaders: []string{"authorization", "content-type"},
 	}
@@ -181,17 +163,9 @@
 // Successful logins should mark the request as authorized and redirect back to to
 // op.AuthCallbackURL(provider) which is probably /callback. On the redirect back
 // to the AuthCallbackURL, the request id should be passed as the "id" parameter.
-<<<<<<< HEAD
-func NewOpenIDProvider(ctx context.Context, config *config, storage Storage, opOpts ...Option) (OpenIDProvider, error) {
-	err := ValidateIssuer(config.Issuer)
-	if err != nil {
-		return nil, err
-	}
-=======
 func NewOpenIDProvider(ctx context.Context, issuer string, config *Config, storage Storage, opOpts ...Option) (*Provider, error) {
 	return newProvider(ctx, config, storage, StaticIssuer(issuer), opOpts...)
 }
->>>>>>> 8e298791
 
 func NewDynamicOpenIDProvider(ctx context.Context, path string, config *Config, storage Storage, opOpts ...Option) (*Provider, error) {
 	return newProvider(ctx, config, storage, IssuerFromHost(path), opOpts...)
@@ -231,15 +205,10 @@
 	return o, nil
 }
 
-<<<<<<< HEAD
-type openidProvider struct {
-	config                  *config
-=======
 type Provider struct {
 	config                  *Config
 	issuer                  IssuerFromRequest
 	insecure                bool
->>>>>>> 8e298791
 	endpoints               *endpoints
 	storage                 Storage
 	keySet                  *openIDKeySet
@@ -253,8 +222,7 @@
 	idTokenHintVerifierOpts []IDTokenHintVerifierOpt
 }
 
-<<<<<<< HEAD
-func RestrictToSupportedScopes(provider *openidProvider, scopes []string) []string {
+func RestrictToSupportedScopes(provider *Provider, scopes []string) []string {
 	newScopeList := make([]string, 0, len(scopes))
 	// filter out unsupported scopes
 	for _, scope := range scopes {
@@ -266,17 +234,13 @@
 	return newScopeList
 }
 
-func (o *openidProvider) ValidateAuthRequest(ctx context.Context, authReq *oidc.AuthRequest, storage Storage, verifier IDTokenHintVerifier) (string, error) {
+func (o *Provider) ValidateAuthRequest(ctx context.Context, authReq *oidc.AuthRequest, storage Storage, verifier IDTokenHintVerifier) (string, error) {
 	authReq.Scopes = RestrictToSupportedScopes(o, authReq.Scopes)
 	return ValidateAuthRequest(ctx, authReq, storage, verifier)
 }
 
-func (o *openidProvider) Issuer() string {
-	return o.config.Issuer
-=======
 func (o *Provider) IssuerFromRequest(r *http.Request) string {
 	return o.issuer(r)
->>>>>>> 8e298791
 }
 
 func (o *Provider) Insecure() bool {
@@ -373,19 +337,15 @@
 	return o.config.SupportedUILocales
 }
 
-<<<<<<< HEAD
-func (o *openidProvider) SupportedScopes() []string {
+func (o *Provider) SupportedScopes() []string {
 	return o.config.SupportedScopes
 }
 
-func (o *openidProvider) AllowedCorsHeaders() []string {
+func (o *Provider) AllowedCorsHeaders() []string {
 	return o.config.AllowedCorsHeaders
 }
 
-func (o *openidProvider) Storage() Storage {
-=======
 func (o *Provider) Storage() Storage {
->>>>>>> 8e298791
 	return o.storage
 }
 
