package op

import (
	"context"
	"net/http"
	"net/url"

<<<<<<< HEAD
	httphelper "github.com/zitadel/oidc/pkg/http"
	"github.com/zitadel/oidc/pkg/oidc"
=======
	httphelper "github.com/zitadel/oidc/v2/pkg/http"
	"github.com/zitadel/oidc/v2/pkg/oidc"
>>>>>>> 3e6ea034
)

type SessionEnder interface {
	Decoder() httphelper.Decoder
	Storage() Storage
	IDTokenHintVerifier(context.Context) IDTokenHintVerifier
	DefaultLogoutRedirectURI() string
}

func endSessionHandler(ender SessionEnder) func(http.ResponseWriter, *http.Request) {
	return func(w http.ResponseWriter, r *http.Request) {
		EndSession(w, r, ender)
	}
}

func EndSession(w http.ResponseWriter, r *http.Request, ender SessionEnder) {
	req, err := ParseEndSessionRequest(r, ender.Decoder())
	if err != nil {
		http.Error(w, err.Error(), http.StatusInternalServerError)
		return
	}
	session, err := ValidateEndSessionRequest(r.Context(), req, ender)
	if err != nil {
		RequestError(w, r, err)
		return
	}
	err = ender.Storage().TerminateSession(r.Context(), session.UserID, session.ClientID)
	if err != nil {
		RequestError(w, r, oidc.DefaultToServerError(err, "error terminating session"))
		return
	}
	http.Redirect(w, r, session.RedirectURI, http.StatusFound)
}

func ParseEndSessionRequest(r *http.Request, decoder httphelper.Decoder) (*oidc.EndSessionRequest, error) {
	err := r.ParseForm()
	if err != nil {
		return nil, oidc.ErrInvalidRequest().WithDescription("error parsing form").WithParent(err)
	}
	req := new(oidc.EndSessionRequest)
	err = decoder.Decode(req, r.Form)
	if err != nil {
		return nil, oidc.ErrInvalidRequest().WithDescription("error decoding form").WithParent(err)
	}
	return req, nil
}

func ValidateEndSessionRequest(ctx context.Context, req *oidc.EndSessionRequest, ender SessionEnder) (*EndSessionRequest, error) {
	session := &EndSessionRequest{
		RedirectURI: ender.DefaultLogoutRedirectURI(),
	}
	if req.IdTokenHint != "" {
<<<<<<< HEAD
		claims, err := VerifyIDTokenHint(ctx, req.IdTokenHint, ender.IDTokenHintVerifier())
=======
		claims, err := VerifyIDTokenHint(ctx, req.IdTokenHint, ender.IDTokenHintVerifier(ctx))
>>>>>>> 3e6ea034
		if err != nil {
			return nil, oidc.ErrInvalidRequest().WithDescription("id_token_hint invalid").WithParent(err)
		}
		session.UserID = claims.GetSubject()
		if req.ClientID != "" && req.ClientID != claims.GetAuthorizedParty() {
			return nil, oidc.ErrInvalidRequest().WithDescription("client_id does not match azp of id_token_hint")
		}
		req.ClientID = claims.GetAuthorizedParty()
	}
	if req.ClientID != "" {
		client, err := ender.Storage().GetClientByClientID(ctx, req.ClientID)
		if err != nil {
			return nil, oidc.DefaultToServerError(err, "")
		}
		session.ClientID = client.GetID()
		if req.PostLogoutRedirectURI != "" {
			if err := ValidateEndSessionPostLogoutRedirectURI(req.PostLogoutRedirectURI, client); err != nil {
				return nil, err
			}
			session.RedirectURI = req.PostLogoutRedirectURI
		}
	}
	if req.State != "" {
		redirect, err := url.Parse(session.RedirectURI)
		if err != nil {
			return nil, oidc.DefaultToServerError(err, "")
		}
		session.RedirectURI = mergeQueryParams(redirect, url.Values{"state": {req.State}})
	}
	return session, nil
}

func ValidateEndSessionPostLogoutRedirectURI(postLogoutRedirectURI string, client Client) error {
	for _, uri := range client.PostLogoutRedirectURIs() {
		if uri == postLogoutRedirectURI {
			return nil
		}
	}
	return oidc.ErrInvalidRequest().WithDescription("post_logout_redirect_uri invalid")
}<|MERGE_RESOLUTION|>--- conflicted
+++ resolved
@@ -5,13 +5,8 @@
 	"net/http"
 	"net/url"
 
-<<<<<<< HEAD
-	httphelper "github.com/zitadel/oidc/pkg/http"
-	"github.com/zitadel/oidc/pkg/oidc"
-=======
 	httphelper "github.com/zitadel/oidc/v2/pkg/http"
 	"github.com/zitadel/oidc/v2/pkg/oidc"
->>>>>>> 3e6ea034
 )
 
 type SessionEnder interface {
@@ -64,11 +59,7 @@
 		RedirectURI: ender.DefaultLogoutRedirectURI(),
 	}
 	if req.IdTokenHint != "" {
-<<<<<<< HEAD
-		claims, err := VerifyIDTokenHint(ctx, req.IdTokenHint, ender.IDTokenHintVerifier())
-=======
 		claims, err := VerifyIDTokenHint(ctx, req.IdTokenHint, ender.IDTokenHintVerifier(ctx))
->>>>>>> 3e6ea034
 		if err != nil {
 			return nil, oidc.ErrInvalidRequest().WithDescription("id_token_hint invalid").WithParent(err)
 		}
