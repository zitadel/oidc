--- conflicted
+++ resolved
@@ -98,36 +98,18 @@
 
 func ValidateAuthReqScopes(scopes []string) error {
 	if len(scopes) == 0 {
-<<<<<<< HEAD
-		return ErrInvalidRequest("Unfortunately, the scope parameter of your request is missing. Please ensure your scope value is not empty, and try again. If you have any questions, you may contact the administrator of the application.")
-	}
-	if !utils.Contains(scopes, oidc.ScopeOpenID) {
-		return ErrInvalidRequest("Unfortunately, the scope `openid` is missing. Please ensure your scope configuration is correct (containing the `openid` value), and try again. If you have any questions, you may contact the administrator of the application.")
-=======
 		return ErrInvalidRequest("The scope of your request is missing. Please ensure some scopes are requested. If you have any questions, you may contact the administrator of the application.")
 	}
 	if !utils.Contains(scopes, oidc.ScopeOpenID) {
 		return ErrInvalidRequest("The scope openid is missing in your request. Please ensure the scope openid is added to the request. If you have any questions, you may contact the administrator of the application.")
->>>>>>> 2794ff12
 	}
 	return nil
 }
 
-<<<<<<< HEAD
-func ValidateAuthReqRedirectURI(ctx context.Context, uri, clientID string, responseType oidc.ResponseType, storage OPStorage) error {
-	if uri == "" {
-		return ErrInvalidRequestRedirectURI("Unfortunately, the client's redirect_uri is missing. Please ensure your redirect_uri is included in the request, and try again. If you have any questions, you may contact the administrator of the application.")
-	}
-	client, err := storage.GetClientByClientID(ctx, clientID)
-	if err != nil {
-		return ErrServerError(err.Error())
-=======
 func ValidateAuthReqRedirectURI(client Client, uri string, responseType oidc.ResponseType) error {
 	if uri == "" {
 		return ErrInvalidRequestRedirectURI("The redirect_uri is missing in the request. Please ensure it is added to the request. If you have any questions, you may contact the administrator of the application.")
->>>>>>> 2794ff12
-	}
-
+	}
 	if !utils.Contains(client.RedirectURIs(), uri) {
 		return ErrInvalidRequestRedirectURI("The requested redirect_uri is missing in the client configuration. If you have any questions, you may contact the administrator of the application.")
 	}
@@ -156,26 +138,14 @@
 	return nil
 }
 
-<<<<<<< HEAD
-func ValidateAuthReqResponseType(responseType oidc.ResponseType) error {
-	switch responseType {
-	case oidc.ResponseTypeCode,
-		oidc.ResponseTypeIDToken,
-		oidc.ResponseTypeIDTokenOnly:
-		return nil
-	case "":
-		return ErrInvalidRequest("Unfortunately, the response type is missing in your request. Please ensure the response type is complete and accurate, and try again. If you have any questions, you may contact the administrator of the application.")
-	default:
-		return ErrInvalidRequest("Unfortunately, the response type provided in your request is invalid. Please ensure the response type is valid, and try again. If you have any questions, you may contact the administrator of the application.")
-=======
 func ValidateAuthReqResponseType(client Client, responseType oidc.ResponseType) error {
 	if responseType == "" {
 		return ErrInvalidRequest("The response type is missing in your request. If you have any questions, you may contact the administrator of the application.")
 	}
 	if !ContainsResponseType(client.ResponseTypes(), responseType) {
 		return ErrInvalidRequest("The requested response type is missing in the client configuration. If you have any questions, you may contact the administrator of the application.")
->>>>>>> 2794ff12
-	}
+	}
+	return nil
 }
 
 func ValidateAuthReqIDTokenHint(ctx context.Context, idTokenHint string, verifier rp.Verifier) (string, error) {
