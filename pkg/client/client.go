package client

import (
	"context"
	"encoding/json"
	"errors"
	"fmt"
	"io"
	"net/http"
	"net/url"
	"strings"
	"time"

	jose "github.com/go-jose/go-jose/v3"
	"golang.org/x/oauth2"

	"github.com/zitadel/logging"
	"github.com/zitadel/oidc/v3/pkg/crypto"
	httphelper "github.com/zitadel/oidc/v3/pkg/http"
	"github.com/zitadel/oidc/v3/pkg/oidc"
)

var Encoder = httphelper.Encoder(oidc.NewEncoder())

// Discover calls the discovery endpoint of the provided issuer and returns its configuration
// It accepts an optional argument "wellknownUrl" which can be used to overide the dicovery endpoint url
func Discover(ctx context.Context, issuer string, httpClient *http.Client, wellKnownUrl ...string) (*oidc.DiscoveryConfiguration, error) {
	wellKnown := strings.TrimSuffix(issuer, "/") + oidc.DiscoveryEndpoint
	if len(wellKnownUrl) == 1 && wellKnownUrl[0] != "" {
		wellKnown = wellKnownUrl[0]
	}
	req, err := http.NewRequestWithContext(ctx, http.MethodGet, wellKnown, nil)
	if err != nil {
		return nil, err
	}
	discoveryConfig := new(oidc.DiscoveryConfiguration)
	err = httphelper.HttpRequest(httpClient, req, &discoveryConfig)
	if err != nil {
		return nil, err
	}
	if logger, ok := logging.FromContext(ctx); ok {
		logger.Debug("discover", "config", discoveryConfig)
	}

	if discoveryConfig.Issuer != issuer {
		return nil, oidc.ErrIssuerInvalid
	}
	return discoveryConfig, nil
}

type TokenEndpointCaller interface {
	TokenEndpoint() string
	HttpClient() *http.Client
}

<<<<<<< HEAD
func CallTokenEndpoint(request any, caller TokenEndpointCaller) (newToken *oauth2.Token, err error) {
	return callTokenEndpoint(request, nil, caller)
}

func callTokenEndpoint(request any, authFn any, caller TokenEndpointCaller) (newToken *oauth2.Token, err error) {
	req, err := httphelper.FormRequest(caller.TokenEndpoint(), request, Encoder, authFn)
=======
func CallTokenEndpoint(ctx context.Context, request interface{}, caller TokenEndpointCaller) (newToken *oauth2.Token, err error) {
	return callTokenEndpoint(ctx, request, nil, caller)
}

func callTokenEndpoint(ctx context.Context, request interface{}, authFn interface{}, caller TokenEndpointCaller) (newToken *oauth2.Token, err error) {
	req, err := httphelper.FormRequest(ctx, caller.TokenEndpoint(), request, Encoder, authFn)
>>>>>>> 0f8a0585
	if err != nil {
		return nil, err
	}
	tokenRes := new(oidc.AccessTokenResponse)
	if err := httphelper.HttpRequest(caller.HttpClient(), req, &tokenRes); err != nil {
		return nil, err
	}
	token := &oauth2.Token{
		AccessToken:  tokenRes.AccessToken,
		TokenType:    tokenRes.TokenType,
		RefreshToken: tokenRes.RefreshToken,
		Expiry:       time.Now().UTC().Add(time.Duration(tokenRes.ExpiresIn) * time.Second),
	}
	if tokenRes.IDToken != "" {
		token = token.WithExtra(map[string]any{
			"id_token": tokenRes.IDToken,
		})
	}
	return token, nil
}

type EndSessionCaller interface {
	GetEndSessionEndpoint() string
	HttpClient() *http.Client
}

<<<<<<< HEAD
func CallEndSessionEndpoint(request any, authFn any, caller EndSessionCaller) (*url.URL, error) {
	req, err := httphelper.FormRequest(caller.GetEndSessionEndpoint(), request, Encoder, authFn)
=======
func CallEndSessionEndpoint(ctx context.Context, request interface{}, authFn interface{}, caller EndSessionCaller) (*url.URL, error) {
	req, err := httphelper.FormRequest(ctx, caller.GetEndSessionEndpoint(), request, Encoder, authFn)
>>>>>>> 0f8a0585
	if err != nil {
		return nil, err
	}
	client := caller.HttpClient()
	client.CheckRedirect = func(_ *http.Request, _ []*http.Request) error {
		return http.ErrUseLastResponse
	}
	resp, err := client.Do(req)
	if err != nil {
		return nil, err
	}
	defer resp.Body.Close()
	if resp.StatusCode < 200 || resp.StatusCode >= 400 {
		body, err := io.ReadAll(resp.Body)
		if err != nil {
			return nil, err
		}
		return nil, fmt.Errorf("EndSession failure, %d status code: %s", resp.StatusCode, string(body))
	}
	location, err := resp.Location()
	if err != nil {
		if errors.Is(err, http.ErrNoLocation) {
			return nil, nil
		}
		return nil, err
	}
	return location, nil
}

type RevokeCaller interface {
	GetRevokeEndpoint() string
	HttpClient() *http.Client
}

type RevokeRequest struct {
	Token         string `schema:"token"`
	TokenTypeHint string `schema:"token_type_hint"`
	ClientID      string `schema:"client_id"`
	ClientSecret  string `schema:"client_secret"`
}

<<<<<<< HEAD
func CallRevokeEndpoint(request any, authFn any, caller RevokeCaller) error {
	req, err := httphelper.FormRequest(caller.GetRevokeEndpoint(), request, Encoder, authFn)
=======
func CallRevokeEndpoint(ctx context.Context, request interface{}, authFn interface{}, caller RevokeCaller) error {
	req, err := httphelper.FormRequest(ctx, caller.GetRevokeEndpoint(), request, Encoder, authFn)
>>>>>>> 0f8a0585
	if err != nil {
		return err
	}
	client := caller.HttpClient()
	client.CheckRedirect = func(_ *http.Request, _ []*http.Request) error {
		return http.ErrUseLastResponse
	}
	resp, err := client.Do(req)
	if err != nil {
		return err
	}
	defer resp.Body.Close()
	// According to RFC7009 in section 2.2:
	// "The content of the response body is ignored by the client as all
	// necessary information is conveyed in the response code."
	if resp.StatusCode != 200 {
		body, err := io.ReadAll(resp.Body)
		if err == nil {
			return fmt.Errorf("revoke returned status %d and text: %s", resp.StatusCode, string(body))
		} else {
			return fmt.Errorf("revoke returned status %d", resp.StatusCode)
		}
	}
	return nil
}

<<<<<<< HEAD
func CallTokenExchangeEndpoint(request any, authFn any, caller TokenEndpointCaller) (resp *oidc.TokenExchangeResponse, err error) {
	req, err := httphelper.FormRequest(caller.TokenEndpoint(), request, Encoder, authFn)
=======
func CallTokenExchangeEndpoint(ctx context.Context, request interface{}, authFn interface{}, caller TokenEndpointCaller) (resp *oidc.TokenExchangeResponse, err error) {
	req, err := httphelper.FormRequest(ctx, caller.TokenEndpoint(), request, Encoder, authFn)
>>>>>>> 0f8a0585
	if err != nil {
		return nil, err
	}
	tokenRes := new(oidc.TokenExchangeResponse)
	if err := httphelper.HttpRequest(caller.HttpClient(), req, &tokenRes); err != nil {
		return nil, err
	}
	return tokenRes, nil
}

func NewSignerFromPrivateKeyByte(key []byte, keyID string) (jose.Signer, error) {
	privateKey, err := crypto.BytesToPrivateKey(key)
	if err != nil {
		return nil, err
	}
	signingKey := jose.SigningKey{
		Algorithm: jose.RS256,
		Key:       &jose.JSONWebKey{Key: privateKey, KeyID: keyID},
	}
	return jose.NewSigner(signingKey, &jose.SignerOptions{})
}

func SignedJWTProfileAssertion(clientID string, audience []string, expiration time.Duration, signer jose.Signer) (string, error) {
	iat := time.Now()
	exp := iat.Add(expiration)
	return crypto.Sign(&oidc.JWTTokenRequest{
		Issuer:    clientID,
		Subject:   clientID,
		Audience:  audience,
		ExpiresAt: oidc.FromTime(exp),
		IssuedAt:  oidc.FromTime(iat),
	}, signer)
}

type DeviceAuthorizationCaller interface {
	GetDeviceAuthorizationEndpoint() string
	HttpClient() *http.Client
}

func CallDeviceAuthorizationEndpoint(ctx context.Context, request *oidc.ClientCredentialsRequest, caller DeviceAuthorizationCaller, authFn any) (*oidc.DeviceAuthorizationResponse, error) {
	req, err := httphelper.FormRequest(ctx, caller.GetDeviceAuthorizationEndpoint(), request, Encoder, authFn)
	if err != nil {
		return nil, err
	}
	if request.ClientSecret != "" {
		req.SetBasicAuth(request.ClientID, request.ClientSecret)
	}

	resp := new(oidc.DeviceAuthorizationResponse)
	if err := httphelper.HttpRequest(caller.HttpClient(), req, &resp); err != nil {
		return nil, err
	}
	return resp, nil
}

type DeviceAccessTokenRequest struct {
	*oidc.ClientCredentialsRequest
	oidc.DeviceAccessTokenRequest
}

func CallDeviceAccessTokenEndpoint(ctx context.Context, request *DeviceAccessTokenRequest, caller TokenEndpointCaller) (*oidc.AccessTokenResponse, error) {
	req, err := httphelper.FormRequest(ctx, caller.TokenEndpoint(), request, Encoder, nil)
	if err != nil {
		return nil, err
	}
	if request.ClientSecret != "" {
		req.SetBasicAuth(request.ClientID, request.ClientSecret)
	}

	httpResp, err := caller.HttpClient().Do(req)
	if err != nil {
		return nil, err
	}
	defer httpResp.Body.Close()

	resp := new(struct {
		*oidc.AccessTokenResponse
		*oidc.Error
	})
	if err = json.NewDecoder(httpResp.Body).Decode(resp); err != nil {
		return nil, err
	}

	if httpResp.StatusCode == http.StatusOK {
		return resp.AccessTokenResponse, nil
	}

	return nil, resp.Error
}

func PollDeviceAccessTokenEndpoint(ctx context.Context, interval time.Duration, request *DeviceAccessTokenRequest, caller TokenEndpointCaller) (*oidc.AccessTokenResponse, error) {
	for {
		timer := time.After(interval)
		select {
		case <-ctx.Done():
			return nil, ctx.Err()
		case <-timer:
		}

		ctx, cancel := context.WithTimeout(ctx, interval)
		defer cancel()

		resp, err := CallDeviceAccessTokenEndpoint(ctx, request, caller)
		if err == nil {
			return resp, nil
		}
		if errors.Is(err, context.DeadlineExceeded) {
			interval += 5 * time.Second
		}
		var target *oidc.Error
		if !errors.As(err, &target) {
			return nil, err
		}
		switch target.ErrorType {
		case oidc.AuthorizationPending:
			continue
		case oidc.SlowDown:
			interval += 5 * time.Second
			continue
		default:
			return nil, err
		}
	}
}<|MERGE_RESOLUTION|>--- conflicted
+++ resolved
@@ -53,21 +53,12 @@
 	HttpClient() *http.Client
 }
 
-<<<<<<< HEAD
-func CallTokenEndpoint(request any, caller TokenEndpointCaller) (newToken *oauth2.Token, err error) {
-	return callTokenEndpoint(request, nil, caller)
-}
-
-func callTokenEndpoint(request any, authFn any, caller TokenEndpointCaller) (newToken *oauth2.Token, err error) {
-	req, err := httphelper.FormRequest(caller.TokenEndpoint(), request, Encoder, authFn)
-=======
-func CallTokenEndpoint(ctx context.Context, request interface{}, caller TokenEndpointCaller) (newToken *oauth2.Token, err error) {
+func CallTokenEndpoint(ctx context.Context, request any, caller TokenEndpointCaller) (newToken *oauth2.Token, err error) {
 	return callTokenEndpoint(ctx, request, nil, caller)
 }
 
-func callTokenEndpoint(ctx context.Context, request interface{}, authFn interface{}, caller TokenEndpointCaller) (newToken *oauth2.Token, err error) {
+func callTokenEndpoint(ctx context.Context, request any, authFn any, caller TokenEndpointCaller) (newToken *oauth2.Token, err error) {
 	req, err := httphelper.FormRequest(ctx, caller.TokenEndpoint(), request, Encoder, authFn)
->>>>>>> 0f8a0585
 	if err != nil {
 		return nil, err
 	}
@@ -94,13 +85,8 @@
 	HttpClient() *http.Client
 }
 
-<<<<<<< HEAD
-func CallEndSessionEndpoint(request any, authFn any, caller EndSessionCaller) (*url.URL, error) {
-	req, err := httphelper.FormRequest(caller.GetEndSessionEndpoint(), request, Encoder, authFn)
-=======
-func CallEndSessionEndpoint(ctx context.Context, request interface{}, authFn interface{}, caller EndSessionCaller) (*url.URL, error) {
+func CallEndSessionEndpoint(ctx context.Context, request any, authFn any, caller EndSessionCaller) (*url.URL, error) {
 	req, err := httphelper.FormRequest(ctx, caller.GetEndSessionEndpoint(), request, Encoder, authFn)
->>>>>>> 0f8a0585
 	if err != nil {
 		return nil, err
 	}
@@ -142,13 +128,8 @@
 	ClientSecret  string `schema:"client_secret"`
 }
 
-<<<<<<< HEAD
-func CallRevokeEndpoint(request any, authFn any, caller RevokeCaller) error {
-	req, err := httphelper.FormRequest(caller.GetRevokeEndpoint(), request, Encoder, authFn)
-=======
-func CallRevokeEndpoint(ctx context.Context, request interface{}, authFn interface{}, caller RevokeCaller) error {
+func CallRevokeEndpoint(ctx context.Context, request any, authFn any, caller RevokeCaller) error {
 	req, err := httphelper.FormRequest(ctx, caller.GetRevokeEndpoint(), request, Encoder, authFn)
->>>>>>> 0f8a0585
 	if err != nil {
 		return err
 	}
@@ -175,13 +156,8 @@
 	return nil
 }
 
-<<<<<<< HEAD
-func CallTokenExchangeEndpoint(request any, authFn any, caller TokenEndpointCaller) (resp *oidc.TokenExchangeResponse, err error) {
-	req, err := httphelper.FormRequest(caller.TokenEndpoint(), request, Encoder, authFn)
-=======
-func CallTokenExchangeEndpoint(ctx context.Context, request interface{}, authFn interface{}, caller TokenEndpointCaller) (resp *oidc.TokenExchangeResponse, err error) {
+func CallTokenExchangeEndpoint(ctx context.Context, request any, authFn any, caller TokenEndpointCaller) (resp *oidc.TokenExchangeResponse, err error) {
 	req, err := httphelper.FormRequest(ctx, caller.TokenEndpoint(), request, Encoder, authFn)
->>>>>>> 0f8a0585
 	if err != nil {
 		return nil, err
 	}
