package rp

import (
	"context"
	"encoding/base64"
	"errors"
	"net/http"
	"strings"
	"time"

	"github.com/google/uuid"
	"golang.org/x/oauth2"
	"gopkg.in/square/go-jose.v2"

	"github.com/caos/oidc/pkg/client"
	httphelper "github.com/caos/oidc/pkg/http"
	"github.com/caos/oidc/pkg/oidc"
)

const (
	idTokenKey = "id_token"
	stateParam = "state"
	pkceCode   = "pkce"
)

var (
	ErrUserInfoSubNotMatching = errors.New("sub from userinfo does not match the sub from the id_token")
)

//RelyingParty declares the minimal interface for oidc clients
type RelyingParty interface {
	//OAuthConfig returns the oauth2 Config
	OAuthConfig() *oauth2.Config

	//Issuer returns the issuer of the oidc config
	Issuer() string

	//IsPKCE returns if authorization is done using `Authorization Code Flow with Proof Key for Code Exchange (PKCE)`
	IsPKCE() bool

	//CookieHandler returns a http cookie handler used for various state transfer cookies
	CookieHandler() *httphelper.CookieHandler

	//HttpClient returns a http client used for calls to the openid provider, e.g. calling token endpoint
	HttpClient() *http.Client

	//IsOAuth2Only specifies whether relaying party handles only oauth2 or oidc calls
	IsOAuth2Only() bool

	//Signer is used if the relaying party uses the JWT Profile
	Signer() jose.Signer

	//UserinfoEndpoint returns the userinfo
	UserinfoEndpoint() string

	//IDTokenVerifier returns the verifier interface used for oidc id_token verification
	IDTokenVerifier() IDTokenVerifier
	//ErrorHandler returns the handler used for callback errors

	ErrorHandler() func(http.ResponseWriter, *http.Request, string, string, string)
}

type ErrorHandler func(w http.ResponseWriter, r *http.Request, errorType string, errorDesc string, state string)

var (
	DefaultErrorHandler ErrorHandler = func(w http.ResponseWriter, r *http.Request, errorType string, errorDesc string, state string) {
		http.Error(w, errorType+": "+errorDesc, http.StatusInternalServerError)
	}
)

type relyingParty struct {
	issuer      string
	endpoints   Endpoints
	oauthConfig *oauth2.Config
	oauth2Only  bool
	pkce        bool

	httpClient    *http.Client
	cookieHandler *httphelper.CookieHandler

	errorHandler    func(http.ResponseWriter, *http.Request, string, string, string)
	idTokenVerifier IDTokenVerifier
	verifierOpts    []VerifierOption
	signer          jose.Signer
}

func (rp *relyingParty) OAuthConfig() *oauth2.Config {
	return rp.oauthConfig
}

func (rp *relyingParty) Issuer() string {
	return rp.issuer
}

func (rp *relyingParty) IsPKCE() bool {
	return rp.pkce
}

func (rp *relyingParty) CookieHandler() *httphelper.CookieHandler {
	return rp.cookieHandler
}

func (rp *relyingParty) HttpClient() *http.Client {
	return rp.httpClient
}

func (rp *relyingParty) IsOAuth2Only() bool {
	return rp.oauth2Only
}

func (rp *relyingParty) Signer() jose.Signer {
	return rp.signer
}

func (rp *relyingParty) UserinfoEndpoint() string {
	return rp.endpoints.UserinfoURL
}

func (rp *relyingParty) IDTokenVerifier() IDTokenVerifier {
	if rp.idTokenVerifier == nil {
		rp.idTokenVerifier = NewIDTokenVerifier(rp.issuer, rp.oauthConfig.ClientID, NewRemoteKeySet(rp.httpClient, rp.endpoints.JKWsURL), rp.verifierOpts...)
	}
	return rp.idTokenVerifier
}

func (rp *relyingParty) ErrorHandler() func(http.ResponseWriter, *http.Request, string, string, string) {
	if rp.errorHandler == nil {
		rp.errorHandler = DefaultErrorHandler
	}
	return rp.errorHandler
}

//NewRelyingPartyOAuth creates an (OAuth2) RelyingParty with the given
//OAuth2 Config and possible configOptions
//it will use the AuthURL and TokenURL set in config
func NewRelyingPartyOAuth(config *oauth2.Config, options ...Option) (RelyingParty, error) {
	rp := &relyingParty{
		oauthConfig: config,
		httpClient:  httphelper.DefaultHTTPClient,
		oauth2Only:  true,
	}

	for _, optFunc := range options {
		if err := optFunc(rp); err != nil {
			return nil, err
		}
	}

	return rp, nil
}

//NewRelyingPartyOIDC creates an (OIDC) RelyingParty with the given
//issuer, clientID, clientSecret, redirectURI, scopes and possible configOptions
//it will run discovery on the provided issuer and use the found endpoints
func NewRelyingPartyOIDC(issuer, clientID, clientSecret, redirectURI string, scopes []string, options ...Option) (RelyingParty, error) {
	rp := &relyingParty{
		issuer: issuer,
		oauthConfig: &oauth2.Config{
			ClientID:     clientID,
			ClientSecret: clientSecret,
			RedirectURL:  redirectURI,
			Scopes:       scopes,
		},
		httpClient: httphelper.DefaultHTTPClient,
		oauth2Only: false,
	}

	for _, optFunc := range options {
		if err := optFunc(rp); err != nil {
			return nil, err
		}
	}
<<<<<<< HEAD
	config, err := client.Discover(rp.issuer, rp.httpClient)
	if err != nil {
		return nil, err
	}
	endpoints := GetEndpoints(config)
=======
	discoveryConfiguration, err := client.Discover(rp.issuer, rp.httpClient)
	if err != nil {
		return nil, err
	}
	endpoints := GetEndpoints(discoveryConfiguration)
>>>>>>> c45f03e1
	rp.oauthConfig.Endpoint = endpoints.Endpoint
	rp.endpoints = endpoints

	return rp, nil
}

<<<<<<< HEAD
//Option is the type for providing dynamic options to the relyingParty
=======
//Option is the type for providing dynamic options to the DefaultRP
>>>>>>> c45f03e1
type Option func(*relyingParty) error

//WithCookieHandler set a `CookieHandler` for securing the various redirects
func WithCookieHandler(cookieHandler *httphelper.CookieHandler) Option {
	return func(rp *relyingParty) error {
		rp.cookieHandler = cookieHandler
		return nil
	}
}

//WithPKCE sets the RP to use PKCE (oauth2 code challenge)
//it also sets a `CookieHandler` for securing the various redirects
//and exchanging the code challenge
func WithPKCE(cookieHandler *httphelper.CookieHandler) Option {
	return func(rp *relyingParty) error {
		rp.pkce = true
		rp.cookieHandler = cookieHandler
		return nil
	}
}

//WithHTTPClient provides the ability to set an http client to be used for the relaying party and verifier
func WithHTTPClient(client *http.Client) Option {
	return func(rp *relyingParty) error {
		rp.httpClient = client
		return nil
	}
}

func WithErrorHandler(errorHandler ErrorHandler) Option {
	return func(rp *relyingParty) error {
		rp.errorHandler = errorHandler
		return nil
	}
}

func WithVerifierOpts(opts ...VerifierOption) Option {
	return func(rp *relyingParty) error {
		rp.verifierOpts = opts
		return nil
	}
}

func WithClientKey(path string) Option {
	return func(rp *relyingParty) error {
		config, err := client.ConfigFromKeyFile(path)
		if err != nil {
			return err
		}
		rp.signer, err = client.NewSignerFromPrivateKeyByte([]byte(config.Key), config.KeyID)
		return err
	}
}

//Discover calls the discovery endpoint of the provided issuer and returns the found endpoints
//
//deprecated: use client.Discover
func Discover(issuer string, httpClient *http.Client) (Endpoints, error) {
	wellKnown := strings.TrimSuffix(issuer, "/") + oidc.DiscoveryEndpoint
	req, err := http.NewRequest("GET", wellKnown, nil)
	if err != nil {
		return Endpoints{}, err
	}
	discoveryConfig := new(oidc.DiscoveryConfiguration)
	err = httphelper.HttpRequest(httpClient, req, &discoveryConfig)
	if err != nil {
		return Endpoints{}, err
	}
	if discoveryConfig.Issuer != issuer {
		return Endpoints{}, oidc.ErrIssuerInvalid
	}
	return GetEndpoints(discoveryConfig), nil
}

//AuthURL returns the auth request url
//(wrapping the oauth2 `AuthCodeURL`)
func AuthURL(state string, rp RelyingParty, opts ...AuthURLOpt) string {
	authOpts := make([]oauth2.AuthCodeOption, 0)
	for _, opt := range opts {
		authOpts = append(authOpts, opt()...)
	}
	return rp.OAuthConfig().AuthCodeURL(state, authOpts...)
}

//AuthURLHandler extends the `AuthURL` method with a http redirect handler
//including handling setting cookie for secure `state` transfer
func AuthURLHandler(stateFn func() string, rp RelyingParty) http.HandlerFunc {
	return func(w http.ResponseWriter, r *http.Request) {
		opts := make([]AuthURLOpt, 0)
		state := stateFn()
		if err := trySetStateCookie(w, state, rp); err != nil {
			http.Error(w, "failed to create state cookie: "+err.Error(), http.StatusUnauthorized)
			return
		}
		if rp.IsPKCE() {
			codeChallenge, err := GenerateAndStoreCodeChallenge(w, rp)
			if err != nil {
				http.Error(w, "failed to create code challenge: "+err.Error(), http.StatusUnauthorized)
				return
			}
			opts = append(opts, WithCodeChallenge(codeChallenge))
		}
		http.Redirect(w, r, AuthURL(state, rp, opts...), http.StatusFound)
	}
}

//GenerateAndStoreCodeChallenge generates a PKCE code challenge and stores its verifier into a secure cookie
func GenerateAndStoreCodeChallenge(w http.ResponseWriter, rp RelyingParty) (string, error) {
	codeVerifier := base64.RawURLEncoding.EncodeToString([]byte(uuid.New().String()))
	if err := rp.CookieHandler().SetCookie(w, pkceCode, codeVerifier); err != nil {
		return "", err
	}
	return oidc.NewSHACodeChallenge(codeVerifier), nil
}

//CodeExchange handles the oauth2 code exchange, extracting and validating the id_token
//returning it parsed together with the oauth2 tokens (access, refresh)
func CodeExchange(ctx context.Context, code string, rp RelyingParty, opts ...CodeExchangeOpt) (tokens *oidc.Tokens, err error) {
	ctx = context.WithValue(ctx, oauth2.HTTPClient, rp.HttpClient())
	codeOpts := make([]oauth2.AuthCodeOption, 0)
	for _, opt := range opts {
		codeOpts = append(codeOpts, opt()...)
	}

	token, err := rp.OAuthConfig().Exchange(ctx, code, codeOpts...)
	if err != nil {
		return nil, err
	}

	if rp.IsOAuth2Only() {
		return &oidc.Tokens{Token: token}, nil
	}

	idTokenString, ok := token.Extra(idTokenKey).(string)
	if !ok {
		return nil, errors.New("id_token missing")
	}

	idToken, err := VerifyTokens(ctx, token.AccessToken, idTokenString, rp.IDTokenVerifier())
	if err != nil {
		return nil, err
	}

	return &oidc.Tokens{Token: token, IDTokenClaims: idToken, IDToken: idTokenString}, nil
}

type CodeExchangeCallback func(w http.ResponseWriter, r *http.Request, tokens *oidc.Tokens, state string, rp RelyingParty)

//CodeExchangeHandler extends the `CodeExchange` method with a http handler
//including cookie handling for secure `state` transfer
//and optional PKCE code verifier checking
func CodeExchangeHandler(callback CodeExchangeCallback, rp RelyingParty) http.HandlerFunc {
	return func(w http.ResponseWriter, r *http.Request) {
		state, err := tryReadStateCookie(w, r, rp)
		if err != nil {
			http.Error(w, "failed to get state: "+err.Error(), http.StatusUnauthorized)
			return
		}
		params := r.URL.Query()
		if params.Get("error") != "" {
			rp.ErrorHandler()(w, r, params.Get("error"), params.Get("error_description"), state)
			return
		}
		codeOpts := make([]CodeExchangeOpt, 0)
		if rp.IsPKCE() {
			codeVerifier, err := rp.CookieHandler().CheckCookie(r, pkceCode)
			if err != nil {
				http.Error(w, "failed to get code verifier: "+err.Error(), http.StatusUnauthorized)
				return
			}
			codeOpts = append(codeOpts, WithCodeVerifier(codeVerifier))
		}
		if rp.Signer() != nil {
			assertion, err := client.SignedJWTProfileAssertion(rp.OAuthConfig().ClientID, []string{rp.Issuer()}, time.Hour, rp.Signer())
			if err != nil {
				http.Error(w, "failed to build assertion: "+err.Error(), http.StatusUnauthorized)
				return
			}
			codeOpts = append(codeOpts, WithClientAssertionJWT(assertion))
		}
		tokens, err := CodeExchange(r.Context(), params.Get("code"), rp, codeOpts...)
		if err != nil {
			http.Error(w, "failed to exchange token: "+err.Error(), http.StatusUnauthorized)
			return
		}
		callback(w, r, tokens, state, rp)
	}
}

type CodeExchangeUserinfoCallback func(w http.ResponseWriter, r *http.Request, tokens *oidc.Tokens, state string, provider RelyingParty, info oidc.UserInfo)

//UserinfoCallback wraps the callback function of the CodeExchangeHandler
//and calls the userinfo endpoint with the access token
//on success it will pass the userinfo into its callback function as well
func UserinfoCallback(f CodeExchangeUserinfoCallback) CodeExchangeCallback {
	return func(w http.ResponseWriter, r *http.Request, tokens *oidc.Tokens, state string, rp RelyingParty) {
		info, err := Userinfo(tokens.AccessToken, tokens.TokenType, tokens.IDTokenClaims.GetSubject(), rp)
		if err != nil {
			http.Error(w, "userinfo failed: "+err.Error(), http.StatusUnauthorized)
			return
		}
		f(w, r, tokens, state, rp, info)
	}
}

//Userinfo will call the OIDC Userinfo Endpoint with the provided token
func Userinfo(token, tokenType, subject string, rp RelyingParty) (oidc.UserInfo, error) {
	req, err := http.NewRequest("GET", rp.UserinfoEndpoint(), nil)
	if err != nil {
		return nil, err
	}
	req.Header.Set("authorization", tokenType+" "+token)
	userinfo := oidc.NewUserInfo()
	if err := httphelper.HttpRequest(rp.HttpClient(), req, &userinfo); err != nil {
		return nil, err
	}
	if userinfo.GetSubject() != subject {
		return nil, ErrUserInfoSubNotMatching
	}
	return userinfo, nil
}

func trySetStateCookie(w http.ResponseWriter, state string, rp RelyingParty) error {
	if rp.CookieHandler() != nil {
		if err := rp.CookieHandler().SetCookie(w, stateParam, state); err != nil {
			return err
		}
	}
	return nil
}

func tryReadStateCookie(w http.ResponseWriter, r *http.Request, rp RelyingParty) (state string, err error) {
	if rp.CookieHandler() == nil {
		return r.FormValue(stateParam), nil
	}
	state, err = rp.CookieHandler().CheckQueryCookie(r, stateParam)
	if err != nil {
		return "", err
	}
	rp.CookieHandler().DeleteCookie(w, stateParam)
	return state, nil
}

type OptionFunc func(RelyingParty)

type Endpoints struct {
	oauth2.Endpoint
	IntrospectURL string
	UserinfoURL   string
	JKWsURL       string
}

func GetEndpoints(discoveryConfig *oidc.DiscoveryConfiguration) Endpoints {
	return Endpoints{
		Endpoint: oauth2.Endpoint{
			AuthURL:   discoveryConfig.AuthorizationEndpoint,
			AuthStyle: oauth2.AuthStyleAutoDetect,
			TokenURL:  discoveryConfig.TokenEndpoint,
		},
		IntrospectURL: discoveryConfig.IntrospectionEndpoint,
		UserinfoURL:   discoveryConfig.UserinfoEndpoint,
		JKWsURL:       discoveryConfig.JwksURI,
	}
}

type AuthURLOpt func() []oauth2.AuthCodeOption

//WithCodeChallenge sets the `code_challenge` params in the auth request
func WithCodeChallenge(codeChallenge string) AuthURLOpt {
	return func() []oauth2.AuthCodeOption {
		return []oauth2.AuthCodeOption{
			oauth2.SetAuthURLParam("code_challenge", codeChallenge),
			oauth2.SetAuthURLParam("code_challenge_method", "S256"),
		}
	}
}

//WithPrompt sets the `prompt` params in the auth request
func WithPrompt(prompt ...string) AuthURLOpt {
	return func() []oauth2.AuthCodeOption {
		return []oauth2.AuthCodeOption{
			oauth2.SetAuthURLParam("prompt", oidc.SpaceDelimitedArray(prompt).Encode()),
		}
	}
}

type CodeExchangeOpt func() []oauth2.AuthCodeOption

//WithCodeVerifier sets the `code_verifier` param in the token request
func WithCodeVerifier(codeVerifier string) CodeExchangeOpt {
	return func() []oauth2.AuthCodeOption {
		return []oauth2.AuthCodeOption{oauth2.SetAuthURLParam("code_verifier", codeVerifier)}
	}
}

//WithClientAssertionJWT sets the `client_assertion` param in the token request
func WithClientAssertionJWT(clientAssertion string) CodeExchangeOpt {
	return func() []oauth2.AuthCodeOption {
		return client.ClientAssertionCodeOptions(clientAssertion)
	}
}<|MERGE_RESOLUTION|>--- conflicted
+++ resolved
@@ -170,30 +170,18 @@
 			return nil, err
 		}
 	}
-<<<<<<< HEAD
-	config, err := client.Discover(rp.issuer, rp.httpClient)
+	discoveryConfiguration, err := client.Discover(rp.issuer, rp.httpClient)
 	if err != nil {
 		return nil, err
 	}
-	endpoints := GetEndpoints(config)
-=======
-	discoveryConfiguration, err := client.Discover(rp.issuer, rp.httpClient)
-	if err != nil {
-		return nil, err
-	}
 	endpoints := GetEndpoints(discoveryConfiguration)
->>>>>>> c45f03e1
 	rp.oauthConfig.Endpoint = endpoints.Endpoint
 	rp.endpoints = endpoints
 
 	return rp, nil
 }
 
-<<<<<<< HEAD
 //Option is the type for providing dynamic options to the relyingParty
-=======
-//Option is the type for providing dynamic options to the DefaultRP
->>>>>>> c45f03e1
 type Option func(*relyingParty) error
 
 //WithCookieHandler set a `CookieHandler` for securing the various redirects
