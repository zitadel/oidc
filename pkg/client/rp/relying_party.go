package rp

import (
	"context"
	"encoding/base64"
	"errors"
	"net/http"
	"net/url"
	"time"

	"github.com/go-jose/go-jose/v3"
	"github.com/google/uuid"
	"github.com/zitadel/logging"
	"golang.org/x/exp/slog"
	"golang.org/x/oauth2"
	"golang.org/x/oauth2/clientcredentials"

	"github.com/zitadel/oidc/v3/pkg/client"
	httphelper "github.com/zitadel/oidc/v3/pkg/http"
	"github.com/zitadel/oidc/v3/pkg/oidc"
)

const (
	idTokenKey = "id_token"
	stateParam = "state"
	pkceCode   = "pkce"
)

var ErrUserInfoSubNotMatching = errors.New("sub from userinfo does not match the sub from the id_token")

// RelyingParty declares the minimal interface for oidc clients
type RelyingParty interface {
	// OAuthConfig returns the oauth2 Config
	OAuthConfig() *oauth2.Config

	// Issuer returns the issuer of the oidc config
	Issuer() string

	// IsPKCE returns if authorization is done using `Authorization Code Flow with Proof Key for Code Exchange (PKCE)`
	IsPKCE() bool

	// CookieHandler returns a http cookie handler used for various state transfer cookies
	CookieHandler() *httphelper.CookieHandler

	// HttpClient returns a http client used for calls to the openid provider, e.g. calling token endpoint
	HttpClient() *http.Client

	// IsOAuth2Only specifies whether relaying party handles only oauth2 or oidc calls
	IsOAuth2Only() bool

	// Signer is used if the relaying party uses the JWT Profile
	Signer() jose.Signer

	// GetEndSessionEndpoint returns the endpoint to sign out on a IDP
	GetEndSessionEndpoint() string

	// GetRevokeEndpoint returns the endpoint to revoke a specific token
	GetRevokeEndpoint() string

	// UserinfoEndpoint returns the userinfo
	UserinfoEndpoint() string

	// GetDeviceAuthorizationEndpoint returns the enpoint which can
	// be used to start a DeviceAuthorization flow.
	GetDeviceAuthorizationEndpoint() string

	// IDTokenVerifier returns the verifier used for oidc id_token verification
	IDTokenVerifier() *IDTokenVerifier

	// ErrorHandler returns the handler used for callback errors
	ErrorHandler() func(http.ResponseWriter, *http.Request, string, string, string)

	// Logger from the context, or a fallback if set.
	Logger(context.Context) (logger *slog.Logger, ok bool)
}

type HasUnauthorizedHandler interface {
	// UnauthorizedHandler returns the handler used for unauthorized errors
	UnauthorizedHandler() func(w http.ResponseWriter, r *http.Request, desc string, state string)
}

type ErrorHandler func(w http.ResponseWriter, r *http.Request, errorType string, errorDesc string, state string)
type UnauthorizedHandler func(w http.ResponseWriter, r *http.Request, desc string, state string)

var DefaultErrorHandler ErrorHandler = func(w http.ResponseWriter, r *http.Request, errorType string, errorDesc string, state string) {
	http.Error(w, errorType+": "+errorDesc, http.StatusInternalServerError)
}
var DefaultUnauthorizedHandler UnauthorizedHandler = func(w http.ResponseWriter, r *http.Request, desc string, state string) {
	http.Error(w, desc, http.StatusUnauthorized)
}

type relyingParty struct {
	issuer            string
	DiscoveryEndpoint string
	endpoints         Endpoints
	oauthConfig       *oauth2.Config
	oauth2Only        bool
	pkce              bool

	httpClient    *http.Client
	cookieHandler *httphelper.CookieHandler

	errorHandler        func(http.ResponseWriter, *http.Request, string, string, string)
	unauthorizedHandler func(http.ResponseWriter, *http.Request, string, string)
	idTokenVerifier     *IDTokenVerifier
	verifierOpts        []VerifierOption
	signer              jose.Signer
	logger              *slog.Logger
}

func (rp *relyingParty) OAuthConfig() *oauth2.Config {
	return rp.oauthConfig
}

func (rp *relyingParty) Issuer() string {
	return rp.issuer
}

func (rp *relyingParty) IsPKCE() bool {
	return rp.pkce
}

func (rp *relyingParty) CookieHandler() *httphelper.CookieHandler {
	return rp.cookieHandler
}

func (rp *relyingParty) HttpClient() *http.Client {
	return rp.httpClient
}

func (rp *relyingParty) IsOAuth2Only() bool {
	return rp.oauth2Only
}

func (rp *relyingParty) Signer() jose.Signer {
	return rp.signer
}

func (rp *relyingParty) UserinfoEndpoint() string {
	return rp.endpoints.UserinfoURL
}

func (rp *relyingParty) GetDeviceAuthorizationEndpoint() string {
	return rp.endpoints.DeviceAuthorizationURL
}

func (rp *relyingParty) GetEndSessionEndpoint() string {
	return rp.endpoints.EndSessionURL
}

func (rp *relyingParty) GetRevokeEndpoint() string {
	return rp.endpoints.RevokeURL
}

func (rp *relyingParty) IDTokenVerifier() *IDTokenVerifier {
	if rp.idTokenVerifier == nil {
		rp.idTokenVerifier = NewIDTokenVerifier(rp.issuer, rp.oauthConfig.ClientID, NewRemoteKeySet(rp.httpClient, rp.endpoints.JKWsURL), rp.verifierOpts...)
	}
	return rp.idTokenVerifier
}

func (rp *relyingParty) ErrorHandler() func(http.ResponseWriter, *http.Request, string, string, string) {
	if rp.errorHandler == nil {
		rp.errorHandler = DefaultErrorHandler
	}
	return rp.errorHandler
}

func (rp *relyingParty) UnauthorizedHandler() func(http.ResponseWriter, *http.Request, string, string) {
	return rp.unauthorizedHandler
}

func (rp *relyingParty) Logger(ctx context.Context) (logger *slog.Logger, ok bool) {
	logger, ok = logging.FromContext(ctx)
	if ok {
		return logger, ok
	}
	return rp.logger, rp.logger != nil
}

// NewRelyingPartyOAuth creates an (OAuth2) RelyingParty with the given
// OAuth2 Config and possible configOptions
// it will use the AuthURL and TokenURL set in config
func NewRelyingPartyOAuth(config *oauth2.Config, options ...Option) (RelyingParty, error) {
	rp := &relyingParty{
		oauthConfig:         config,
		httpClient:          httphelper.DefaultHTTPClient,
		oauth2Only:          true,
		unauthorizedHandler: DefaultUnauthorizedHandler,
	}

	for _, optFunc := range options {
		if err := optFunc(rp); err != nil {
			return nil, err
		}
	}

	// avoid races by calling these early
	_ = rp.IDTokenVerifier() // sets idTokenVerifier
	_ = rp.ErrorHandler()    // sets errorHandler

	return rp, nil
}

// NewRelyingPartyOIDC creates an (OIDC) RelyingParty with the given
// issuer, clientID, clientSecret, redirectURI, scopes and possible configOptions
// it will run discovery on the provided issuer and use the found endpoints
func NewRelyingPartyOIDC(ctx context.Context, issuer, clientID, clientSecret, redirectURI string, scopes []string, options ...Option) (RelyingParty, error) {
	rp := &relyingParty{
		issuer: issuer,
		oauthConfig: &oauth2.Config{
			ClientID:     clientID,
			ClientSecret: clientSecret,
			RedirectURL:  redirectURI,
			Scopes:       scopes,
		},
		httpClient: httphelper.DefaultHTTPClient,
		oauth2Only: false,
	}

	for _, optFunc := range options {
		if err := optFunc(rp); err != nil {
			return nil, err
		}
	}
	ctx = logCtxWithRPData(ctx, rp, "function", "NewRelyingPartyOIDC")
	discoveryConfiguration, err := client.Discover(ctx, rp.issuer, rp.httpClient, rp.DiscoveryEndpoint)
	if err != nil {
		return nil, err
	}
	endpoints := GetEndpoints(discoveryConfiguration)
	rp.oauthConfig.Endpoint = endpoints.Endpoint
	rp.endpoints = endpoints

	// avoid races by calling these early
	_ = rp.IDTokenVerifier() // sets idTokenVerifier
	_ = rp.ErrorHandler()    // sets errorHandler

	return rp, nil
}

// Option is the type for providing dynamic options to the relyingParty
type Option func(*relyingParty) error

func WithCustomDiscoveryUrl(url string) Option {
	return func(rp *relyingParty) error {
		rp.DiscoveryEndpoint = url
		return nil
	}
}

// WithCookieHandler set a `CookieHandler` for securing the various redirects
func WithCookieHandler(cookieHandler *httphelper.CookieHandler) Option {
	return func(rp *relyingParty) error {
		rp.cookieHandler = cookieHandler
		return nil
	}
}

// WithPKCE sets the RP to use PKCE (oauth2 code challenge)
// it also sets a `CookieHandler` for securing the various redirects
// and exchanging the code challenge
func WithPKCE(cookieHandler *httphelper.CookieHandler) Option {
	return func(rp *relyingParty) error {
		rp.pkce = true
		rp.cookieHandler = cookieHandler
		return nil
	}
}

// WithHTTPClient provides the ability to set an http client to be used for the relaying party and verifier
func WithHTTPClient(client *http.Client) Option {
	return func(rp *relyingParty) error {
		rp.httpClient = client
		return nil
	}
}

func WithErrorHandler(errorHandler ErrorHandler) Option {
	return func(rp *relyingParty) error {
		rp.errorHandler = errorHandler
		return nil
	}
}

func WithUnauthorizedHandler(unauthorizedHandler UnauthorizedHandler) Option {
	return func(rp *relyingParty) error {
		rp.unauthorizedHandler = unauthorizedHandler
		return nil
	}
}

func WithVerifierOpts(opts ...VerifierOption) Option {
	return func(rp *relyingParty) error {
		rp.verifierOpts = opts
		return nil
	}
}

// WithClientKey specifies the path to the key.json to be used for the JWT Profile Client Authentication on the token endpoint
//
// deprecated: use WithJWTProfile(SignerFromKeyPath(path)) instead
func WithClientKey(path string) Option {
	return WithJWTProfile(SignerFromKeyPath(path))
}

// WithJWTProfile creates a signer used for the JWT Profile Client Authentication on the token endpoint
// When creating the signer, be sure to include the KeyID in the SigningKey.
// See client.NewSignerFromPrivateKeyByte for an example.
func WithJWTProfile(signerFromKey SignerFromKey) Option {
	return func(rp *relyingParty) error {
		signer, err := signerFromKey()
		if err != nil {
			return err
		}
		rp.signer = signer
		return nil
	}
}

// WithLogger sets a logger that is used
// in case the request context does not contain a logger.
func WithLogger(logger *slog.Logger) Option {
	return func(rp *relyingParty) error {
		rp.logger = logger
		return nil
	}
}

type SignerFromKey func() (jose.Signer, error)

func SignerFromKeyPath(path string) SignerFromKey {
	return func() (jose.Signer, error) {
		config, err := client.ConfigFromKeyFile(path)
		if err != nil {
			return nil, err
		}
		return client.NewSignerFromPrivateKeyByte([]byte(config.Key), config.KeyID)
	}
}

func SignerFromKeyFile(fileData []byte) SignerFromKey {
	return func() (jose.Signer, error) {
		config, err := client.ConfigFromKeyFileData(fileData)
		if err != nil {
			return nil, err
		}
		return client.NewSignerFromPrivateKeyByte([]byte(config.Key), config.KeyID)
	}
}

func SignerFromKeyAndKeyID(key []byte, keyID string) SignerFromKey {
	return func() (jose.Signer, error) {
		return client.NewSignerFromPrivateKeyByte(key, keyID)
	}
}

// AuthURL returns the auth request url
// (wrapping the oauth2 `AuthCodeURL`)
func AuthURL(state string, rp RelyingParty, opts ...AuthURLOpt) string {
	authOpts := make([]oauth2.AuthCodeOption, 0)
	for _, opt := range opts {
		authOpts = append(authOpts, opt()...)
	}
	return rp.OAuthConfig().AuthCodeURL(state, authOpts...)
}

// AuthURLHandler extends the `AuthURL` method with a http redirect handler
// including handling setting cookie for secure `state` transfer.
// Custom paramaters can optionally be set to the redirect URL.
func AuthURLHandler(stateFn func() string, rp RelyingParty, urlParam ...URLParamOpt) http.HandlerFunc {
	return func(w http.ResponseWriter, r *http.Request) {
		opts := make([]AuthURLOpt, len(urlParam))
		for i, p := range urlParam {
			opts[i] = AuthURLOpt(p)
		}

		state := stateFn()
		if err := trySetStateCookie(w, state, rp); err != nil {
			unauthorizedError(w, r, "failed to create state cookie: "+err.Error(), state, rp)
			return
		}
		if rp.IsPKCE() {
			codeChallenge, err := GenerateAndStoreCodeChallenge(w, rp)
			if err != nil {
				unauthorizedError(w, r, "failed to create code challenge: "+err.Error(), state, rp)
				return
			}
			opts = append(opts, WithCodeChallenge(codeChallenge))
		}

		http.Redirect(w, r, AuthURL(state, rp, opts...), http.StatusFound)
	}
}

// GenerateAndStoreCodeChallenge generates a PKCE code challenge and stores its verifier into a secure cookie
func GenerateAndStoreCodeChallenge(w http.ResponseWriter, rp RelyingParty) (string, error) {
	codeVerifier := base64.RawURLEncoding.EncodeToString([]byte(uuid.New().String()))
	if err := rp.CookieHandler().SetCookie(w, pkceCode, codeVerifier); err != nil {
		return "", err
	}
	return oidc.NewSHACodeChallenge(codeVerifier), nil
}

// ErrMissingIDToken is returned when an id_token was expected,
// but not received in the token response.
var ErrMissingIDToken = errors.New("id_token missing")

func verifyTokenResponse[C oidc.IDClaims](ctx context.Context, token *oauth2.Token, rp RelyingParty) (*oidc.Tokens[C], error) {
	if rp.IsOAuth2Only() {
		return &oidc.Tokens[C]{Token: token}, nil
	}
	idTokenString, ok := token.Extra(idTokenKey).(string)
	if !ok {
		return &oidc.Tokens[C]{Token: token}, ErrMissingIDToken
	}
	idToken, err := VerifyTokens[C](ctx, token.AccessToken, idTokenString, rp.IDTokenVerifier())
	if err != nil {
		return nil, err
	}
	return &oidc.Tokens[C]{Token: token, IDTokenClaims: idToken, IDToken: idTokenString}, nil
}

// CodeExchange handles the oauth2 code exchange, extracting and validating the id_token
// returning it parsed together with the oauth2 tokens (access, refresh)
func CodeExchange[C oidc.IDClaims](ctx context.Context, code string, rp RelyingParty, opts ...CodeExchangeOpt) (tokens *oidc.Tokens[C], err error) {
	ctx = logCtxWithRPData(ctx, rp, "function", "CodeExchange")
	ctx = context.WithValue(ctx, oauth2.HTTPClient, rp.HttpClient())
	codeOpts := make([]oauth2.AuthCodeOption, 0)
	for _, opt := range opts {
		codeOpts = append(codeOpts, opt()...)
	}

	token, err := rp.OAuthConfig().Exchange(ctx, code, codeOpts...)
	if err != nil {
		return nil, err
	}
	return verifyTokenResponse[C](ctx, token, rp)
}

// ClientCredentials requests an access token using the `client_credentials` grant,
// as defined in [RFC 6749, section 4.4].
//
// As there is no user associated to the request an ID Token can never be returned.
// Client Credentials are undefined in OpenID Connect and is a pure OAuth2 grant.
// Furthermore the server SHOULD NOT return a refresh token.
//
// [RFC 6749, section 4.4]: https://datatracker.ietf.org/doc/html/rfc6749#section-4.4
func ClientCredentials(ctx context.Context, rp RelyingParty, endpointParams url.Values) (token *oauth2.Token, err error) {
	ctx = logCtxWithRPData(ctx, rp, "function", "ClientCredentials")
	ctx = context.WithValue(ctx, oauth2.HTTPClient, rp.HttpClient())
	config := clientcredentials.Config{
		ClientID:       rp.OAuthConfig().ClientID,
		ClientSecret:   rp.OAuthConfig().ClientSecret,
		TokenURL:       rp.OAuthConfig().Endpoint.TokenURL,
		Scopes:         rp.OAuthConfig().Scopes,
		EndpointParams: endpointParams,
		AuthStyle:      rp.OAuthConfig().Endpoint.AuthStyle,
	}
	return config.Token(ctx)
}

type CodeExchangeCallback[C oidc.IDClaims] func(w http.ResponseWriter, r *http.Request, tokens *oidc.Tokens[C], state string, rp RelyingParty)

// CodeExchangeHandler extends the `CodeExchange` method with a http handler
// including cookie handling for secure `state` transfer
// and optional PKCE code verifier checking.
// Custom parameters can optionally be set to the token URL.
func CodeExchangeHandler[C oidc.IDClaims](callback CodeExchangeCallback[C], rp RelyingParty, urlParam ...URLParamOpt) http.HandlerFunc {
	return func(w http.ResponseWriter, r *http.Request) {
		state, err := tryReadStateCookie(w, r, rp)
		if err != nil {
			unauthorizedError(w, r, "failed to get state: "+err.Error(), state, rp)
			return
		}
		params := r.URL.Query()
		if params.Get("error") != "" {
			rp.ErrorHandler()(w, r, params.Get("error"), params.Get("error_description"), state)
			return
		}
		codeOpts := make([]CodeExchangeOpt, len(urlParam))
		for i, p := range urlParam {
			codeOpts[i] = CodeExchangeOpt(p)
		}

		if rp.IsPKCE() {
			codeVerifier, err := rp.CookieHandler().CheckCookie(r, pkceCode)
			if err != nil {
				unauthorizedError(w, r, "failed to get code verifier: "+err.Error(), state, rp)
				return
			}
			codeOpts = append(codeOpts, WithCodeVerifier(codeVerifier))
			rp.CookieHandler().DeleteCookie(w, pkceCode)
		}
		if rp.Signer() != nil {
			assertion, err := client.SignedJWTProfileAssertion(rp.OAuthConfig().ClientID, []string{rp.Issuer()}, time.Hour, rp.Signer())
			if err != nil {
				unauthorizedError(w, r, "failed to build assertion: "+err.Error(), state, rp)
				return
			}
			codeOpts = append(codeOpts, WithClientAssertionJWT(assertion))
		}
		tokens, err := CodeExchange[C](r.Context(), params.Get("code"), rp, codeOpts...)
		if err != nil {
			unauthorizedError(w, r, "failed to exchange token: "+err.Error(), state, rp)
			return
		}
		callback(w, r, tokens, state, rp)
	}
}

type SubjectGetter interface {
	GetSubject() string
}

type CodeExchangeUserinfoCallback[C oidc.IDClaims, U SubjectGetter] func(w http.ResponseWriter, r *http.Request, tokens *oidc.Tokens[C], state string, provider RelyingParty, info U)

// UserinfoCallback wraps the callback function of the CodeExchangeHandler
// and calls the userinfo endpoint with the access token
// on success it will pass the userinfo into its callback function as well
func UserinfoCallback[C oidc.IDClaims, U SubjectGetter](f CodeExchangeUserinfoCallback[C, U]) CodeExchangeCallback[C] {
	return func(w http.ResponseWriter, r *http.Request, tokens *oidc.Tokens[C], state string, rp RelyingParty) {
		info, err := Userinfo[U](r.Context(), tokens.AccessToken, tokens.TokenType, tokens.IDTokenClaims.GetSubject(), rp)
		if err != nil {
			unauthorizedError(w, r, "userinfo failed: "+err.Error(), state, rp)
			return
		}
		f(w, r, tokens, state, rp, info)
	}
}

// Userinfo will call the OIDC [UserInfo] Endpoint with the provided token and returns
// the response in an instance of type U.
// [*oidc.UserInfo] can be used as a good example, or use a custom type if type-safe
// access to custom claims is needed.
//
// [UserInfo]: https://openid.net/specs/openid-connect-core-1_0.html#UserInfo
func Userinfo[U SubjectGetter](ctx context.Context, token, tokenType, subject string, rp RelyingParty) (userinfo U, err error) {
	var nilU U
	ctx = logCtxWithRPData(ctx, rp, "function", "Userinfo")

	req, err := http.NewRequestWithContext(ctx, http.MethodGet, rp.UserinfoEndpoint(), nil)
	if err != nil {
		return nilU, err
	}
	req.Header.Set("authorization", tokenType+" "+token)
	if err := httphelper.HttpRequest(rp.HttpClient(), req, &userinfo); err != nil {
		return nilU, err
	}
	if userinfo.GetSubject() != subject {
		return nilU, ErrUserInfoSubNotMatching
	}
	return userinfo, nil
}

func trySetStateCookie(w http.ResponseWriter, state string, rp RelyingParty) error {
	if rp.CookieHandler() != nil {
		if err := rp.CookieHandler().SetCookie(w, stateParam, state); err != nil {
			return err
		}
	}
	return nil
}

func tryReadStateCookie(w http.ResponseWriter, r *http.Request, rp RelyingParty) (state string, err error) {
	if rp.CookieHandler() == nil {
		return r.FormValue(stateParam), nil
	}
	state, err = rp.CookieHandler().CheckQueryCookie(r, stateParam)
	if err != nil {
		return "", err
	}
	rp.CookieHandler().DeleteCookie(w, stateParam)
	return state, nil
}

type OptionFunc func(RelyingParty)

type Endpoints struct {
	oauth2.Endpoint
	IntrospectURL          string
	UserinfoURL            string
	JKWsURL                string
	EndSessionURL          string
	RevokeURL              string
	DeviceAuthorizationURL string
}

func GetEndpoints(discoveryConfig *oidc.DiscoveryConfiguration) Endpoints {
	return Endpoints{
		Endpoint: oauth2.Endpoint{
			AuthURL:   discoveryConfig.AuthorizationEndpoint,
			AuthStyle: oauth2.AuthStyleAutoDetect,
			TokenURL:  discoveryConfig.TokenEndpoint,
		},
		IntrospectURL:          discoveryConfig.IntrospectionEndpoint,
		UserinfoURL:            discoveryConfig.UserinfoEndpoint,
		JKWsURL:                discoveryConfig.JwksURI,
		EndSessionURL:          discoveryConfig.EndSessionEndpoint,
		RevokeURL:              discoveryConfig.RevocationEndpoint,
		DeviceAuthorizationURL: discoveryConfig.DeviceAuthorizationEndpoint,
	}
}

// withURLParam sets custom url paramaters.
// This is the generalized, unexported, function used by both
// URLParamOpt and AuthURLOpt.
func withURLParam(key, value string) func() []oauth2.AuthCodeOption {
	return func() []oauth2.AuthCodeOption {
		return []oauth2.AuthCodeOption{
			oauth2.SetAuthURLParam(key, value),
		}
	}
}

// withPrompt sets the `prompt` params in the auth request
// This is the generalized, unexported, function used by both
// URLParamOpt and AuthURLOpt.
func withPrompt(prompt ...string) func() []oauth2.AuthCodeOption {
	return withURLParam("prompt", oidc.SpaceDelimitedArray(prompt).String())
}

type URLParamOpt func() []oauth2.AuthCodeOption

// WithURLParam allows setting custom key-vale pairs
// to an OAuth2 URL.
func WithURLParam(key, value string) URLParamOpt {
	return withURLParam(key, value)
}

// WithPromptURLParam sets the `prompt` parameter in a URL.
func WithPromptURLParam(prompt ...string) URLParamOpt {
	return withPrompt(prompt...)
}

// WithResponseModeURLParam sets the `response_mode` parameter in a URL.
func WithResponseModeURLParam(mode oidc.ResponseMode) URLParamOpt {
	return withURLParam("response_mode", string(mode))
}

type AuthURLOpt func() []oauth2.AuthCodeOption

// WithCodeChallenge sets the `code_challenge` params in the auth request
func WithCodeChallenge(codeChallenge string) AuthURLOpt {
	return func() []oauth2.AuthCodeOption {
		return []oauth2.AuthCodeOption{
			oauth2.SetAuthURLParam("code_challenge", codeChallenge),
			oauth2.SetAuthURLParam("code_challenge_method", "S256"),
		}
	}
}

// WithPrompt sets the `prompt` params in the auth request
func WithPrompt(prompt ...string) AuthURLOpt {
	return withPrompt(prompt...)
}

type CodeExchangeOpt func() []oauth2.AuthCodeOption

// WithCodeVerifier sets the `code_verifier` param in the token request
func WithCodeVerifier(codeVerifier string) CodeExchangeOpt {
	return func() []oauth2.AuthCodeOption {
		return []oauth2.AuthCodeOption{oauth2.SetAuthURLParam("code_verifier", codeVerifier)}
	}
}

// WithClientAssertionJWT sets the `client_assertion` param in the token request
func WithClientAssertionJWT(clientAssertion string) CodeExchangeOpt {
	return func() []oauth2.AuthCodeOption {
		return client.ClientAssertionCodeOptions(clientAssertion)
	}
}

type tokenEndpointCaller struct {
	RelyingParty
}

func (t tokenEndpointCaller) TokenEndpoint() string {
	return t.OAuthConfig().Endpoint.TokenURL
}

type RefreshTokenRequest struct {
	RefreshToken        string                   `schema:"refresh_token"`
	Scopes              oidc.SpaceDelimitedArray `schema:"scope"`
	ClientID            string                   `schema:"client_id"`
	ClientSecret        string                   `schema:"client_secret"`
	ClientAssertion     string                   `schema:"client_assertion"`
	ClientAssertionType string                   `schema:"client_assertion_type"`
	GrantType           oidc.GrantType           `schema:"grant_type"`
}

// RefreshTokens performs a token refresh. If it doesn't error, it will always
// provide a new AccessToken. It may provide a new RefreshToken, and if it does, then
// the old one should be considered invalid.
//
// In case the RP is not OAuth2 only and an IDToken was part of the response,
// the IDToken and AccessToken will be verfied
// and the IDToken and IDTokenClaims fields will be populated in the returned object.
func RefreshTokens[C oidc.IDClaims](ctx context.Context, rp RelyingParty, refreshToken, clientAssertion, clientAssertionType string) (*oidc.Tokens[C], error) {
	ctx = logCtxWithRPData(ctx, rp, "function", "RefreshTokens")
	request := RefreshTokenRequest{
		RefreshToken:        refreshToken,
		Scopes:              rp.OAuthConfig().Scopes,
		ClientID:            rp.OAuthConfig().ClientID,
		ClientSecret:        rp.OAuthConfig().ClientSecret,
		ClientAssertion:     clientAssertion,
		ClientAssertionType: clientAssertionType,
		GrantType:           oidc.GrantTypeRefreshToken,
	}
	newToken, err := client.CallTokenEndpoint(ctx, request, tokenEndpointCaller{RelyingParty: rp})
	if err != nil {
		return nil, err
	}
	tokens, err := verifyTokenResponse[C](ctx, newToken, rp)
	if err == nil || errors.Is(err, ErrMissingIDToken) {
		// https://openid.net/specs/openid-connect-core-1_0.html#RefreshTokenResponse
		// ...except that it might not contain an id_token.
		return tokens, nil
	}
	return nil, err
}

func EndSession(ctx context.Context, rp RelyingParty, idToken, optionalRedirectURI, optionalState string) (*url.URL, error) {
	ctx = logCtxWithRPData(ctx, rp, "function", "EndSession")
	request := oidc.EndSessionRequest{
		IdTokenHint:           idToken,
		ClientID:              rp.OAuthConfig().ClientID,
		PostLogoutRedirectURI: optionalRedirectURI,
		State:                 optionalState,
	}
	return client.CallEndSessionEndpoint(ctx, request, nil, rp)
}

// RevokeToken requires a RelyingParty that is also a client.RevokeCaller.  The RelyingParty
// returned by NewRelyingPartyOIDC() meets that criteria, but the one returned by
// NewRelyingPartyOAuth() does not.
//
// tokenTypeHint should be either "id_token" or "refresh_token".
func RevokeToken(ctx context.Context, rp RelyingParty, token string, tokenTypeHint string) error {
	ctx = logCtxWithRPData(ctx, rp, "function", "RevokeToken")
	request := client.RevokeRequest{
		Token:         token,
		TokenTypeHint: tokenTypeHint,
		ClientID:      rp.OAuthConfig().ClientID,
		ClientSecret:  rp.OAuthConfig().ClientSecret,
	}
	if rc, ok := rp.(client.RevokeCaller); ok && rc.GetRevokeEndpoint() != "" {
		return client.CallRevokeEndpoint(ctx, request, nil, rc)
	}
<<<<<<< HEAD
	return fmt.Errorf("RelyingParty does not support RevokeCaller")
}

func unauthorizedError(w http.ResponseWriter, r *http.Request, desc string, state string, rp RelyingParty) {
	if rp, ok := rp.(HasUnauthorizedHandler); ok {
		rp.UnauthorizedHandler()(w, r, desc, state)
		return
	}
	http.Error(w, desc, http.StatusUnauthorized)
=======
	return ErrRelyingPartyNotSupportRevokeCaller
>>>>>>> 4d853757
}<|MERGE_RESOLUTION|>--- conflicted
+++ resolved
@@ -747,8 +747,7 @@
 	if rc, ok := rp.(client.RevokeCaller); ok && rc.GetRevokeEndpoint() != "" {
 		return client.CallRevokeEndpoint(ctx, request, nil, rc)
 	}
-<<<<<<< HEAD
-	return fmt.Errorf("RelyingParty does not support RevokeCaller")
+	return ErrRelyingPartyNotSupportRevokeCaller
 }
 
 func unauthorizedError(w http.ResponseWriter, r *http.Request, desc string, state string, rp RelyingParty) {
@@ -757,7 +756,4 @@
 		return
 	}
 	http.Error(w, desc, http.StatusUnauthorized)
-=======
-	return ErrRelyingPartyNotSupportRevokeCaller
->>>>>>> 4d853757
 }