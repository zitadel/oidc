package profile

import (
	"context"
	"net/http"
	"time"

	"golang.org/x/oauth2"
	"gopkg.in/square/go-jose.v2"

	"github.com/zitadel/oidc/v3/pkg/client"
	"github.com/zitadel/oidc/v3/pkg/oidc"
)

<<<<<<< HEAD
// jwtProfileTokenSource implement the oauth2.TokenSource
// it will request a token using the OAuth2 JWT Profile Grant
// therefore sending an `assertion` by signing a JWT with the provided private key
=======
type TokenSource interface {
	oauth2.TokenSource
	TokenCtx(context.Context) (*oauth2.Token, error)
}

// jwtProfileTokenSource implements the TokenSource
>>>>>>> 312c2a07
type jwtProfileTokenSource struct {
	clientID      string
	audience      []string
	signer        jose.Signer
	scopes        []string
	httpClient    *http.Client
	tokenEndpoint string
}

// NewJWTProfileTokenSourceFromKeyFile returns an implementation of TokenSource
// It will request a token using the OAuth2 JWT Profile Grant,
// therefore sending an `assertion` by singing a JWT with the provided private key from jsonFile.
//
// The passed context is only used for the call to the Discover endpoint.
func NewJWTProfileTokenSourceFromKeyFile(ctx context.Context, issuer, jsonFile string, scopes []string, options ...func(source *jwtProfileTokenSource)) (TokenSource, error) {
	keyData, err := client.ConfigFromKeyFile(jsonFile)
	if err != nil {
		return nil, err
	}
	return NewJWTProfileTokenSource(ctx, issuer, keyData.UserID, keyData.KeyID, []byte(keyData.Key), scopes, options...)
}

// NewJWTProfileTokenSourceFromKeyFileData returns an implementation of oauth2.TokenSource
// It will request a token using the OAuth2 JWT Profile Grant,
// therefore sending an `assertion` by singing a JWT with the provided private key in jsonData.
//
// The passed context is only used for the call to the Discover endpoint.
func NewJWTProfileTokenSourceFromKeyFileData(ctx context.Context, issuer string, jsonData []byte, scopes []string, options ...func(source *jwtProfileTokenSource)) (TokenSource, error) {
	keyData, err := client.ConfigFromKeyFileData(jsonData)
	if err != nil {
		return nil, err
	}
	return NewJWTProfileTokenSource(ctx, issuer, keyData.UserID, keyData.KeyID, []byte(keyData.Key), scopes, options...)
}

// NewJWTProfileSource returns an implementation of oauth2.TokenSource
// It will request a token using the OAuth2 JWT Profile Grant,
// therefore sending an `assertion` by singing a JWT with the provided private key.
//
// The passed context is only used for the call to the Discover endpoint.
func NewJWTProfileTokenSource(ctx context.Context, issuer, clientID, keyID string, key []byte, scopes []string, options ...func(source *jwtProfileTokenSource)) (TokenSource, error) {
	signer, err := client.NewSignerFromPrivateKeyByte(key, keyID)
	if err != nil {
		return nil, err
	}
	source := &jwtProfileTokenSource{
		clientID:   clientID,
		audience:   []string{issuer},
		signer:     signer,
		scopes:     scopes,
		httpClient: http.DefaultClient,
	}
	for _, opt := range options {
		opt(source)
	}
	if source.tokenEndpoint == "" {
		config, err := client.Discover(ctx, issuer, source.httpClient)
		if err != nil {
			return nil, err
		}
		source.tokenEndpoint = config.TokenEndpoint
	}
	return source, nil
}

func WithHTTPClient(client *http.Client) func(source *jwtProfileTokenSource) {
	return func(source *jwtProfileTokenSource) {
		source.httpClient = client
	}
}

func WithStaticTokenEndpoint(issuer, tokenEndpoint string) func(source *jwtProfileTokenSource) {
	return func(source *jwtProfileTokenSource) {
		source.tokenEndpoint = tokenEndpoint
	}
}

func (j *jwtProfileTokenSource) TokenEndpoint() string {
	return j.tokenEndpoint
}

func (j *jwtProfileTokenSource) HttpClient() *http.Client {
	return j.httpClient
}

func (j *jwtProfileTokenSource) Token() (*oauth2.Token, error) {
	return j.TokenCtx(context.Background())
}

func (j *jwtProfileTokenSource) TokenCtx(ctx context.Context) (*oauth2.Token, error) {
	assertion, err := client.SignedJWTProfileAssertion(j.clientID, j.audience, time.Hour, j.signer)
	if err != nil {
		return nil, err
	}
	return client.JWTProfileExchange(ctx, oidc.NewJWTProfileGrantRequest(assertion, j.scopes...), j)
}<|MERGE_RESOLUTION|>--- conflicted
+++ resolved
@@ -12,18 +12,11 @@
 	"github.com/zitadel/oidc/v3/pkg/oidc"
 )
 
-<<<<<<< HEAD
-// jwtProfileTokenSource implement the oauth2.TokenSource
-// it will request a token using the OAuth2 JWT Profile Grant
-// therefore sending an `assertion` by signing a JWT with the provided private key
-=======
 type TokenSource interface {
 	oauth2.TokenSource
 	TokenCtx(context.Context) (*oauth2.Token, error)
 }
 
-// jwtProfileTokenSource implements the TokenSource
->>>>>>> 312c2a07
 type jwtProfileTokenSource struct {
 	clientID      string
 	audience      []string
